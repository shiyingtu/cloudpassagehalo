{
<<<<<<< HEAD
  "appid": "039deb1b-78dc-446f-b499-4430fe5d3db1",
  "name": "CloudPassage Halo",
  "description": "This app supports a variety of investigative actions on CloudPassage Halo",
  "publisher": "Phantom",
  "package_name": "phantom_cloudpassagehalo",
  "license": "Copyright (c) Phantom Cyber Corporation 2017",
  "main_module": "cloudpassagehalo_connector.pyc",
  "type": "investigative",
  "app_version": "1.0.8",
  "utctime_updated": "2018-12-07T02:01:38.000000Z",
  "product_vendor": "CloudPassage",
  "product_name": "CloudPassage Halo",
  "product_version_regex": ".*",
  "min_phantom_version": "3.0.247",
  "logo": "cloudpassage-logo.png",
  "configuration": {
    "url": {
      "required": true,
      "description": "URL (eg: https://api.cloudpassage.com)",
      "data_type": "string",
      "order": 0
    },
    "client_id": {
      "required": true,
      "order": 1,
      "data_type": "string",
      "description": "Client ID"
    },
    "client_secret": {
      "required": true,
      "order": 2,
      "data_type": "password",
      "description": "Client secret"
    }
  },
  "actions": [
    {
      "action": "test connectivity",
      "description": "Validate credentials provided for connectivity",
      "type": "test",
      "identifier": "test_asset_connectivity",
      "read_only": true,
      "parameters": {},
      "output": [],
      "versions": "EQ(*)"
    },
    {
      "action": "get system info",
      "description": "Get information about a server",
      "verbose": "At least one parameter out of <b>aws_instance_id</b>, <b>ip</b> and <b>hostname</b> is mandatory. When we get multiple servers with same hostname, we will consider first matching server if in case user only provides the hostname in input parameters(aws_instance_id/ip/hostname).",
      "type": "investigate",
      "identifier": "get_system_info",
      "read_only": true,
      "parameters": {
        "aws_instance_id": {
          "description": "AWS instance ID",
          "order": 0,
          "data_type": "string",
          "contains": [
            "cloudpassagehalo aws instance id"
          ],
          "primary": true
        },
        "ip": {
          "description": "IP",
          "order": 1,
          "data_type": "string",
          "contains": [
            "ip"
          ],
          "primary": true
        },
        "hostname": {
          "description": "Hostname",
          "order": 2,
          "data_type": "string",
          "contains": [
            "host name"
          ],
          "primary": true
        }
      },
      "render": {
        "width": 12,
        "height": 5,
        "type": "custom",
        "view": "cloudpassagehalo_view.display_details",
        "title": "Get System Information"
      },
      "output": [
        {
          "data_path": "action_result.data.*.read_only",
          "data_type": "boolean"
        },
        {
          "data_path": "action_result.data.*.self_verification_failed",
          "data_type": "boolean"
        },
        {
          "data_path": "action_result.data.*.kernel_machine",
          "data_type": "string"
        },
        {
          "data_path": "action_result.data.*.state",
          "data_type": "string"
        },
        {
          "data_path": "action_result.data.*.url",
          "data_type": "string",
          "contains": [
            "url"
          ]
        },
        {
          "data_path": "action_result.data.*.interfaces.*.netmask",
          "data_type": "string"
        },
        {
          "data_path": "action_result.data.*.interfaces.*.ip_address",
          "data_type": "string",
          "contains": [
            "ip"
          ]
        },
        {
          "data_path": "action_result.data.*.interfaces.*.name",
          "data_type": "string"
        },
        {
          "data_path": "action_result.data.*.interfaces.*.display_name",
          "data_type": "string"
        },
        {
          "data_path": "action_result.data.*.hostname",
          "data_type": "string",
          "contains": [
            "host name"
          ]
        },
        {
          "data_path": "action_result.data.*.last_state_change",
          "data_type": "string"
        },
        {
          "data_path": "action_result.data.*.primary_ip_address",
          "data_type": "string",
          "contains": [
            "ip"
          ]
        },
        {
          "data_path": "action_result.data.*.connecting_ip_fqdn",
          "data_type": "string"
        },
        {
          "data_path": "action_result.data.*.daemon_version",
          "data_type": "string"
        },
        {
          "data_path": "action_result.data.*.platform_version",
          "data_type": "string"
        },
        {
          "data_path": "action_result.data.*.reported_fqdn",
          "data_type": "string"
        },
        {
          "data_path": "action_result.data.*.server_label",
          "data_type": "string"
        },
        {
          "data_path": "action_result.data.*.os_version",
          "data_type": "string"
        },
        {
          "data_path": "action_result.data.*.platform",
          "data_type": "string"
        },
        {
          "data_path": "action_result.data.*.connecting_ip_address",
          "data_type": "string",
          "contains": [
            "ip"
          ]
        },
        {
          "data_path": "action_result.data.*.kernel_name",
          "data_type": "string"
        },
        {
          "data_path": "action_result.data.*.group_id",
          "data_type": "string"
        },
        {
          "data_path": "action_result.data.*.group_name",
          "data_type": "string"
        },
        {
          "data_path": "action_result.data.*.id",
          "data_type": "string"
        },
        {
          "data_path": "action_result.data.*.firewall_policy",
          "data_type": "string"
        },
        {
          "data_path": "action_result.data.*.firewall_policy.status",
          "data_type": "string"
        },
        {
          "data_path": "action_result.data.*.firewall_policy.name",
          "data_type": "string"
        },
        {
          "data_path": "action_result.data.*.firewall_policy.url",
          "data_type": "string",
          "contains": [
            "url"
          ]
        },
        {
          "data_path": "action_result.data.*.firewall_policy.installed",
          "data_type": "string"
        },
        {
          "data_path": "action_result.data.*.firewall_policy.last_checked",
          "data_type": "string"
        },
        {
          "data_path": "action_result.data.*.firewall_policy.id",
          "data_type": "string"
        },
        {
          "data_path": "action_result.data.*.aws_ec2.ec2_account_id",
          "data_type": "string"
        },
        {
          "data_path": "action_result.data.*.aws_ec2.ec2_security_groups",
          "data_type": "string"
        },
        {
          "data_path": "action_result.data.*.aws_ec2.ec2_availability_zone",
          "data_type": "string"
        },
        {
          "data_path": "action_result.data.*.aws_ec2.ec2_instance_type",
          "data_type": "string"
        },
        {
          "data_path": "action_result.data.*.aws_ec2.ec2_instance_id",
          "data_type": "string",
          "contains": [
            "cloudpassagehalo aws instance id"
          ]
        },
        {
          "data_path": "action_result.data.*.aws_ec2.ec2_private_ip",
          "data_type": "string",
          "contains": [
            "ip"
          ]
        },
        {
          "data_path": "action_result.data.*.aws_ec2.ec2_kernel_id",
          "data_type": "string"
        },
        {
          "data_path": "action_result.data.*.aws_ec2.ec2_image_id",
          "data_type": "string"
        },
        {
          "data_path": "action_result.data.*.aws_ec2.ec2_region",
          "data_type": "string"
        },
        {
          "data_path": "action_result.data.*.proxy",
          "data_type": "string"
        },
        {
          "data_path": "action_result.status",
          "data_type": "string"
        },
        {
          "data_path": "action_result.message",
          "data_type": "string"
        },
        {
          "data_path": "action_result.parameter.aws_instance_id",
          "data_type": "string",
          "contains": [
            "cloudpassagehalo aws instance id"
          ]
        },
        {
          "data_path": "action_result.parameter.ip",
          "data_type": "string",
          "contains": [
            "ip"
          ]
        },
        {
          "data_path": "action_result.parameter.hostname",
          "data_type": "string",
          "contains": [
            "host name"
          ]
        },
        {
          "data_path": "action_result.summary.reported_fqdn",
          "data_type": "string"
        },
        {
          "data_path": "action_result.summary.primary_ip_address",
          "data_type": "string"
        },
        {
          "data_path": "action_result.summary.hostname",
          "data_type": "string"
        },
        {
          "data_path": "summary.total_objects",
          "data_type": "numeric"
        },
        {
          "data_path": "summary.total_objects_successful",
          "data_type": "numeric"
        }
      ],
      "versions": "EQ(*)"
    },
    {
      "action": "list packages",
      "description": "List all packages on a given server",
      "verbose": "At least one parameter out of <b>aws_instance_id</b>, <b>ip</b> and <b>hostname</b> is mandatory. When we get multiple servers with same hostname, we will consider first matching server if in case user only provides the hostname in input parameters(aws_instance_id/ip/hostname).",
      "type": "investigate",
      "identifier": "list_packages",
      "read_only": true,
      "parameters": {
        "aws_instance_id": {
          "description": "AWS instance ID",
          "order": 0,
          "data_type": "string",
          "contains": [
            "cloudpassagehalo aws instance id"
          ],
          "primary": true
        },
        "ip": {
          "description": "IP",
          "order": 1,
          "data_type": "string",
          "contains": [
            "ip"
          ],
          "primary": true
        },
        "hostname": {
          "description": "Hostname",
          "order": 2,
          "data_type": "string",
          "contains": [
            "host name"
          ],
          "primary": true
        }
      },
      "render": {
        "width": 12,
        "height": 5,
        "type": "custom",
        "view": "cloudpassagehalo_view.display_details",
        "title": "List Packages"
      },
      "output": [
        {
          "data_path": "action_result.data.*.status",
          "data_type": "string"
        },
        {
          "data_path": "action_result.data.*.vendor",
          "data_type": "string"
        },
        {
          "data_path": "action_result.data.*.package_name",
          "data_type": "string",
          "contains": [
            "cloudpassagehalo package name"
          ]
        },
        {
          "data_path": "action_result.data.*.url",
          "data_type": "string",
          "contains": [
            "url"
          ]
        },
        {
          "data_path": "action_result.data.*.package_version",
          "data_type": "string"
        },
        {
          "data_path": "action_result.data.*.cpe",
          "data_type": "string"
        },
        {
          "data_path": "action_result.data.*.critical",
          "data_type": "boolean"
        },
        {
          "data_path": "action_result.data.*.cve_entries.*.cve_entry",
          "data_type": "string",
          "contains": [
            "cloudpassagehalo cve number"
          ]
        },
        {
          "data_path": "action_result.data.*.cve_entries.*.cvss_score",
          "data_type": "string"
        },
        {
          "data_path": "action_result.data.*.cve_entries.*.suppressed",
          "data_type": "boolean"
        },
        {
          "data_path": "action_result.data.*.id",
          "data_type": "string"
        },
        {
          "data_path": "action_result.data.*.install_date",
          "data_type": "string"
        },
        {
          "data_path": "action_result.status",
          "data_type": "string"
        },
        {
          "data_path": "action_result.message",
          "data_type": "string"
        },
        {
          "data_path": "action_result.parameter.aws_instance_id",
          "data_type": "string",
          "contains": [
            "cloudpassagehalo aws instance id"
          ]
        },
        {
          "data_path": "action_result.parameter.ip",
          "data_type": "string",
          "contains": [
            "ip"
          ]
        },
        {
          "data_path": "action_result.parameter.hostname",
          "data_type": "string",
          "contains": [
            "host name"
          ]
        },
        {
          "data_path": "action_result.summary.total_packages",
          "data_type": "numeric"
        },
        {
          "data_path": "action_result.summary.reported_fqdn",
          "data_type": "string"
        },
        {
          "data_path": "action_result.summary.primary_ip_address",
          "data_type": "string"
        },
        {
          "data_path": "action_result.summary.hostname",
          "data_type": "string"
        },
        {
          "data_path": "summary.total_objects",
          "data_type": "numeric"
        },
        {
          "data_path": "summary.total_objects_successful",
          "data_type": "numeric"
        }
      ],
      "versions": "EQ(*)"
    },
    {
      "action": "get package",
      "description": "Get information about a package",
      "type": "investigate",
      "identifier": "get_package",
      "read_only": true,
      "parameters": {
        "package_name": {
          "required": true,
          "description": "Package name",
          "order": 0,
          "data_type": "string",
          "contains": [
            "cloudpassagehalo package name"
          ],
          "primary": true
        }
      },
      "render": {
        "width": 12,
        "height": 5,
        "type": "custom",
        "view": "cloudpassagehalo_view.display_details",
        "title": "Get Package"
      },
      "output": [
        {
          "data_path": "action_result.data.*.server_info_primary_ip_address",
          "data_type": "string",
          "contains": [
            "ip"
          ]
        },
        {
          "data_path": "action_result.data.*.server_info_hostname",
          "data_type": "string",
          "contains": [
            "host name"
          ]
        },
        {
          "data_path": "action_result.data.*.server_info_id",
          "data_type": "string"
        },
        {
          "data_path": "action_result.data.*.server_info_ec2_instance_id",
          "data_type": "string",
          "contains": [
            "cloudpassagehalo aws instance id"
          ]
        },
        {
          "data_path": "action_result.data.*.id",
          "data_type": "string"
        },
        {
          "data_path": "action_result.data.*.cpe",
          "data_type": "string"
        },
        {
          "data_path": "action_result.data.*.url",
          "data_type": "string",
          "contains": [
            "url"
          ]
        },
        {
          "data_path": "action_result.data.*.status",
          "data_type": "string"
        },
        {
          "data_path": "action_result.data.*.vendor",
          "data_type": "string"
        },
        {
          "data_path": "action_result.data.*.critical",
          "data_type": "boolean"
        },
        {
          "data_path": "action_result.data.*.install_date",
          "data_type": "string"
        },
        {
          "data_path": "action_result.data.*.package_name",
          "data_type": "string",
          "contains": [
            "cloudpassagehalo package name"
          ]
        },
        {
          "data_path": "action_result.data.*.package_version",
          "data_type": "string"
        },
        {
          "data_path": "action_result.data.*.cve_entries.*.cve_entry",
          "data_type": "string",
          "contains": [
            "cloudpassagehalo cve number"
          ]
        },
        {
          "data_path": "action_result.data.*.cve_entries.*.cvss_score",
          "data_type": "string"
        },
        {
          "data_path": "action_result.data.*.cve_entries.*.suppressed",
          "data_type": "boolean"
        },
        {
          "data_path": "action_result.status",
          "data_type": "string"
        },
        {
          "data_path": "action_result.message",
          "data_type": "string"
        },
        {
          "data_path": "action_result.parameter.package_name",
          "data_type": "string",
          "contains": [
            "cloudpassagehalo package name"
          ]
        },
        {
          "data_path": "action_result.summary.total_packages",
          "data_type": "numeric"
        },
        {
          "data_path": "summary.total_objects",
          "data_type": "numeric"
        },
        {
          "data_path": "summary.total_objects_successful",
          "data_type": "numeric"
        }
      ],
      "versions": "EQ(*)"
    },
    {
      "action": "list processes",
      "description": "List all processes on a given server",
      "verbose": "At least one parameter out of <b>aws_instance_id</b>, <b>ip</b> and <b>hostname</b> is mandatory. When we get multiple servers with same hostname, we will consider first matching server if in case user only provides the hostname in input parameters(aws_instance_id/ip/hostname).",
      "type": "investigate",
      "identifier": "list_processes",
      "read_only": true,
      "parameters": {
        "aws_instance_id": {
          "description": "AWS instance ID",
          "order": 0,
          "data_type": "string",
          "contains": [
            "cloudpassagehalo aws instance id"
          ],
          "primary": true
        },
        "ip": {
          "description": "IP",
          "order": 1,
          "data_type": "string",
          "contains": [
            "ip"
          ],
          "primary": true
        },
        "hostname": {
          "description": "Hostname",
          "order": 2,
          "data_type": "string",
          "contains": [
            "host name"
          ],
          "primary": true
        }
      },
      "render": {
        "width": 12,
        "height": 5,
        "type": "custom",
        "title": "List Processes",
        "view": "cloudpassagehalo_view.display_details"
      },
      "output": [
        {
          "data_path": "action_result.data.*.pid",
          "data_type": "string",
          "contains": [
            "pid"
          ]
        },
        {
          "data_path": "action_result.data.*.ppid",
          "data_type": "string",
          "contains": [
            "pid"
          ]
        },
        {
          "data_path": "action_result.data.*.user",
          "data_type": "string"
        },
        {
          "data_path": "action_result.data.*.state",
          "data_type": "string"
        },
        {
          "data_path": "action_result.data.*.command",
          "data_type": "string"
        },
        {
          "data_path": "action_result.data.*.cpu_percent",
          "data_type": "string"
        },
        {
          "data_path": "action_result.data.*.cpu_usage",
          "data_type": "string"
        },
        {
          "data_path": "action_result.data.*.memory_usage",
          "data_type": "string"
        },
        {
          "data_path": "action_result.data.*.process_name",
          "data_type": "string",
          "contains": [
            "process name"
          ]
        },
        {
          "data_path": "action_result.data.*.memory_percent",
          "data_type": "string"
        },
        {
          "data_path": "action_result.status",
          "data_type": "string"
        },
        {
          "data_path": "action_result.message",
          "data_type": "string"
        },
        {
          "data_path": "action_result.parameter.aws_instance_id",
          "data_type": "string",
          "contains": [
            "cloudpassagehalo aws instance id"
          ]
        },
        {
          "data_path": "action_result.parameter.ip",
          "data_type": "string",
          "contains": [
            "ip"
          ]
        },
        {
          "data_path": "action_result.parameter.hostname",
          "data_type": "string",
          "contains": [
            "host name"
          ]
        },
        {
          "data_path": "action_result.summary.total_processes",
          "data_type": "numeric"
        },
        {
          "data_path": "action_result.summary.reported_fqdn",
          "data_type": "string"
        },
        {
          "data_path": "action_result.summary.primary_ip_address",
          "data_type": "string"
        },
        {
          "data_path": "action_result.summary.hostname",
          "data_type": "string"
        },
        {
          "data_path": "summary.total_objects",
          "data_type": "numeric"
        },
        {
          "data_path": "summary.total_objects_successful",
          "data_type": "numeric"
        }
      ],
      "versions": "EQ(*)"
    },
    {
      "action": "get process",
      "description": "Get information about a process",
      "type": "investigate",
      "identifier": "get_process",
      "read_only": true,
      "parameters": {
        "process_name": {
          "required": true,
          "description": "Process name",
          "order": 0,
          "data_type": "string",
          "contains": [
            "process name"
          ],
          "primary": true
        }
      },
      "render": {
        "width": 12,
        "height": 5,
        "type": "custom",
        "view": "cloudpassagehalo_view.display_details",
        "title": "Get Process"
      },
      "output": [
        {
          "data_path": "action_result.data.*.server_info_primary_ip_address",
          "data_type": "string",
          "contains": [
            "ip"
          ]
        },
        {
          "data_path": "action_result.data.*.server_info_hostname",
          "data_type": "string",
          "contains": [
            "host name"
          ]
        },
        {
          "data_path": "action_result.data.*.server_info_id",
          "data_type": "string"
        },
        {
          "data_path": "action_result.data.*.server_info_ec2_instance_id",
          "data_type": "string",
          "contains": [
            "cloudpassagehalo aws instance id"
          ]
        },
        {
          "data_path": "action_result.data.*.pid",
          "data_type": "string",
          "contains": [
            "pid"
          ]
        },
        {
          "data_path": "action_result.data.*.ppid",
          "data_type": "string",
          "contains": [
            "pid"
          ]
        },
        {
          "data_path": "action_result.data.*.user",
          "data_type": "string"
        },
        {
          "data_path": "action_result.data.*.state",
          "data_type": "string"
        },
        {
          "data_path": "action_result.data.*.command",
          "data_type": "string"
        },
        {
          "data_path": "action_result.data.*.cpu_percent",
          "data_type": "string"
        },
        {
          "data_path": "action_result.data.*.cpu_usage",
          "data_type": "string"
        },
        {
          "data_path": "action_result.data.*.memory_usage",
          "data_type": "string"
        },
        {
          "data_path": "action_result.data.*.process_name",
          "data_type": "string",
          "contains": [
            "process name"
          ]
        },
        {
          "data_path": "action_result.data.*.memory_percent",
          "data_type": "string"
        },
        {
          "data_path": "action_result.status",
          "data_type": "string"
        },
        {
          "data_path": "action_result.message",
          "data_type": "string"
        },
        {
          "data_path": "action_result.parameter.process_name",
          "data_type": "string",
          "contains": [
            "process name"
          ]
        },
        {
          "data_path": "action_result.summary.total_processes",
          "data_type": "numeric"
        },
        {
          "data_path": "summary.total_objects",
          "data_type": "numeric"
        },
        {
          "data_path": "summary.total_objects_successful",
          "data_type": "numeric"
        }
      ],
      "versions": "EQ(*)"
    },
    {
      "action": "list vulnerabilities",
      "description": "List all vulnerabilities on a given server",
      "verbose": "At least one parameter out of <b>aws_instance_id</b>, <b>ip</b> and <b>hostname</b> is mandatory. When we get multiple servers with same hostname, we will consider first matching server if in case user only provides the hostname in input parameters(aws_instance_id/ip/hostname).",
      "type": "investigate",
      "identifier": "list_vulnerabilities",
      "read_only": true,
      "parameters": {
        "aws_instance_id": {
          "description": "AWS instance ID",
          "data_type": "string",
          "contains": [
            "cloudpassagehalo aws instance id"
          ],
          "primary": true,
          "order": 0
        },
        "ip": {
          "description": "IP",
          "data_type": "string",
          "contains": [
            "ip"
          ],
          "primary": true,
          "order": 1
        },
        "hostname": {
          "description": "Hostname",
          "data_type": "string",
          "contains": [
            "host name"
          ],
          "primary": true,
          "order": 2
        }
      },
      "render": {
        "width": 12,
        "height": 5,
        "type": "custom",
        "title": "List Vulnerabilities",
        "view": "cloudpassagehalo_view.display_details"
      },
      "output": [
        {
          "data_path": "action_result.data.*.id",
          "data_type": "string"
        },
        {
          "data_path": "action_result.data.*.hostname",
          "data_type": "string",
          "contains": [
            "host name"
          ]
        },
        {
          "data_path": "action_result.data.*.connecting_ip_address",
          "data_type": "string",
          "contains": [
            "ip"
          ]
        },
        {
          "data_path": "action_result.data.*.state",
          "data_type": "string"
        },
        {
          "data_path": "action_result.data.*.scan.id",
          "data_type": "string"
        },
        {
          "data_path": "action_result.data.*.scan.url",
          "data_type": "string",
          "contains": [
            "url"
          ]
        },
        {
          "data_path": "action_result.data.*.scan.module",
          "data_type": "string"
        },
        {
          "data_path": "action_result.data.*.scan.status",
          "data_type": "string"
        },
        {
          "data_path": "action_result.data.*.scan.created_at",
          "data_type": "string"
        },
        {
          "data_path": "action_result.data.*.scan.completed_at",
          "data_type": "string"
        },
        {
          "data_path": "action_result.data.*.scan.analysis_started_at",
          "data_type": "string"
        },
        {
          "data_path": "action_result.data.*.scan.analysis_completed_at",
          "data_type": "string"
        },
        {
          "data_path": "action_result.data.*.scan.agent_started_at",
          "data_type": "string"
        },
        {
          "data_path": "action_result.data.*.scan.agent_completed_at",
          "data_type": "string"
        },
        {
          "data_path": "action_result.data.*.scan.server_id",
          "data_type": "string"
        },
        {
          "data_path": "action_result.data.*.scan.server_hostname",
          "data_type": "string",
          "contains": [
            "host name"
          ]
        },
        {
          "data_path": "action_result.data.*.scan.server_url",
          "data_type": "string",
          "contains": [
            "url"
          ]
        },
        {
          "data_path": "action_result.data.*.scan.critical_findings_count",
          "data_type": "numeric"
        },
        {
          "data_path": "action_result.data.*.scan.non_critical_findings_count",
          "data_type": "numeric"
        },
        {
          "data_path": "action_result.data.*.scan.ok_findings_count",
          "data_type": "numeric"
        },
        {
          "data_path": "action_result.data.*.scan.findings.*.id",
          "data_type": "string"
        },
        {
          "data_path": "action_result.data.*.scan.findings.*.url",
          "data_type": "string",
          "contains": [
            "url"
          ]
        },
        {
          "data_path": "action_result.data.*.scan.findings.*.package_name",
          "data_type": "string",
          "contains": [
            "cloudpassagehalo package name"
          ]
        },
        {
          "data_path": "action_result.data.*.scan.findings.*.package_version",
          "data_type": "string"
        },
        {
          "data_path": "action_result.data.*.scan.findings.*.critical",
          "data_type": "boolean"
        },
        {
          "data_path": "action_result.data.*.scan.findings.*.status",
          "data_type": "string"
        },
        {
          "data_path": "action_result.data.*.scan.findings.*.cve_entries.*.cve_entry",
          "data_type": "string",
          "contains": [
            "cloudpassagehalo cve number"
          ]
        },
        {
          "data_path": "action_result.data.*.scan.findings.*.cve_entries.*.cvss_score",
          "data_type": "numeric"
        },
        {
          "data_path": "action_result.data.*.scan.findings.*.cve_entries.*.suppressed",
          "data_type": "boolean"
        },
        {
          "data_path": "action_result.data.*.scan.findings.*.cpe",
          "data_type": "string"
        },
        {
          "data_path": "action_result.data.*.scan.findings.*.vendor",
          "data_type": "string"
        },
        {
          "data_path": "action_result.status",
          "data_type": "string"
        },
        {
          "data_path": "action_result.message",
          "data_type": "string"
        },
        {
          "data_path": "action_result.parameter.aws_instance_id",
          "data_type": "string",
          "contains": [
            "cloudpassagehalo aws instance id"
          ]
        },
        {
          "data_path": "action_result.parameter.ip",
          "data_type": "string",
          "contains": [
            "ip"
          ]
        },
        {
          "data_path": "action_result.parameter.hostname",
          "data_type": "string",
          "contains": [
            "host name"
          ]
        },
        {
          "data_path": "action_result.summary.critical_packages_count",
          "data_type": "numeric"
        },
        {
          "data_path": "action_result.summary.non_critical_packages_count",
          "data_type": "numeric"
        },
        {
          "data_path": "action_result.summary.ok_packages_count",
          "data_type": "numeric"
        },
        {
          "data_path": "action_result.summary.reported_fqdn",
          "data_type": "string"
        },
        {
          "data_path": "action_result.summary.primary_ip_address",
          "data_type": "string"
        },
        {
          "data_path": "action_result.summary.hostname",
          "data_type": "string"
        },
        {
          "data_path": "summary.total_objects",
          "data_type": "numeric"
        },
        {
          "data_path": "summary.total_objects_successful",
          "data_type": "numeric"
        }
      ],
      "versions": "EQ(*)"
    },
    {
      "action": "get vulnerability",
      "description": "Get information about a vulnerability",
      "type": "investigate",
      "identifier": "get_vulnerability",
      "read_only": true,
      "parameters": {
        "cve_number": {
          "required": true,
          "description": "Common Vulnerability and Exposure number",
          "data_type": "string",
          "contains": [
            "cloudpassagehalo cve number"
          ],
          "primary": true,
          "order": 0
        }
      },
      "render": {
        "width": 12,
        "height": 5,
        "type": "custom",
        "view": "cloudpassagehalo_view.display_details",
        "title": "Get Vulnerability"
      },
      "output": [
        {
          "data_path": "action_result.data.*.server_info_primary_ip_address",
          "data_type": "string",
          "contains": [
            "ip"
          ]
        },
        {
          "data_path": "action_result.data.*.server_info_hostname",
          "data_type": "string",
          "contains": [
            "host name"
          ]
        },
        {
          "data_path": "action_result.data.*.server_info_id",
          "data_type": "string"
        },
        {
          "data_path": "action_result.data.*.server_info_ec2_instance_id",
          "data_type": "string",
          "contains": [
            "cloudpassagehalo aws instance id"
          ]
        },
        {
          "data_path": "action_result.data.*.id",
          "data_type": "string"
        },
        {
          "data_path": "action_result.data.*.hostname",
          "data_type": "string",
          "contains": [
            "host name"
          ]
        },
        {
          "data_path": "action_result.data.*.connecting_ip_address",
          "data_type": "string",
          "contains": [
            "ip"
          ]
        },
        {
          "data_path": "action_result.data.*.state",
          "data_type": "string"
        },
        {
          "data_path": "action_result.data.*.scan.id",
          "data_type": "string"
        },
        {
          "data_path": "action_result.data.*.scan.url",
          "data_type": "string",
          "contains": [
            "url"
          ]
        },
        {
          "data_path": "action_result.data.*.scan.module",
          "data_type": "string"
        },
        {
          "data_path": "action_result.data.*.scan.status",
          "data_type": "string"
        },
        {
          "data_path": "action_result.data.*.scan.findings.*.id",
          "data_type": "string"
        },
        {
          "data_path": "action_result.data.*.scan.findings.*.cpe",
          "data_type": "string"
        },
        {
          "data_path": "action_result.data.*.scan.findings.*.url",
          "data_type": "string",
          "contains": [
            "url"
          ]
        },
        {
          "data_path": "action_result.data.*.scan.findings.*.status",
          "data_type": "string"
        },
        {
          "data_path": "action_result.data.*.scan.findings.*.vendor",
          "data_type": "string"
        },
        {
          "data_path": "action_result.data.*.scan.findings.*.critical",
          "data_type": "boolean"
        },
        {
          "data_path": "action_result.data.*.scan.findings.*.cve_entries.*.cve_entry",
          "data_type": "string",
          "contains": [
            "cloudpassagehalo cve number"
          ]
        },
        {
          "data_path": "action_result.data.*.scan.findings.*.cve_entries.*.cvss_score",
          "data_type": "numeric"
        },
        {
          "data_path": "action_result.data.*.scan.findings.*.cve_entries.*.suppressed",
          "data_type": "boolean"
        },
        {
          "data_path": "action_result.data.*.scan.findings.*.package_name",
          "data_type": "string",
          "contains": [
            "cloudpassagehalo package name"
          ]
        },
        {
          "data_path": "action_result.data.*.scan.findings.*.package_version",
          "data_type": "string"
        },
        {
          "data_path": "action_result.data.*.scan.findings.*.install_date",
          "data_type": "string"
        },
        {
          "data_path": "action_result.data.*.scan.server_id",
          "data_type": "string"
        },
        {
          "data_path": "action_result.data.*.scan.created_at",
          "data_type": "string"
        },
        {
          "data_path": "action_result.data.*.scan.server_url",
          "data_type": "string",
          "contains": [
            "url"
          ]
        },
        {
          "data_path": "action_result.data.*.scan.completed_at",
          "data_type": "string"
        },
        {
          "data_path": "action_result.data.*.scan.server_hostname",
          "data_type": "string",
          "contains": [
            "host name"
          ]
        },
        {
          "data_path": "action_result.data.*.scan.agent_started_at",
          "data_type": "string"
        },
        {
          "data_path": "action_result.data.*.scan.ok_findings_count",
          "data_type": "numeric"
        },
        {
          "data_path": "action_result.data.*.scan.agent_completed_at",
          "data_type": "string"
        },
        {
          "data_path": "action_result.data.*.scan.analysis_started_at",
          "data_type": "string"
        },
        {
          "data_path": "action_result.data.*.scan.analysis_completed_at",
          "data_type": "string"
        },
        {
          "data_path": "action_result.data.*.scan.critical_findings_count",
          "data_type": "numeric"
        },
        {
          "data_path": "action_result.data.*.scan.non_critical_findings_count",
          "data_type": "numeric"
        },
        {
          "data_path": "action_result.status",
          "data_type": "string"
        },
        {
          "data_path": "action_result.message",
          "data_type": "string"
        },
        {
          "data_path": "action_result.parameter.cve_number",
          "data_type": "string",
          "contains": [
            "cloudpassagehalo cve number"
          ]
        },
        {
          "data_path": "action_result.summary.total_servers",
          "data_type": "numeric"
        },
        {
          "data_path": "action_result.summary.total_critical_findings_count",
          "data_type": "numeric"
        },
        {
          "data_path": "action_result.summary.total_non_critical_findings_count",
          "data_type": "numeric"
        },
        {
          "data_path": "summary.total_objects",
          "data_type": "numeric"
        },
        {
          "data_path": "summary.total_objects_successful",
          "data_type": "numeric"
        }
      ],
      "versions": "EQ(*)"
    },
    {
      "action": "list users",
      "description": "List all users on a given server",
      "verbose": "At least one parameter out of <b>aws_instance_id</b>, <b>ip</b> and <b>hostname</b> is mandatory. When we get multiple servers with same hostname, we will consider first matching server if in case user only provides the hostname in input parameters(aws_instance_id/ip/hostname).",
      "type": "investigate",
      "identifier": "list_users",
      "read_only": true,
      "parameters": {
        "aws_instance_id": {
          "description": "AWS instance ID",
          "order": 0,
          "data_type": "string",
          "contains": [
            "cloudpassagehalo aws instance id"
          ],
          "primary": true
        },
        "ip": {
          "description": "IP",
          "order": 1,
          "data_type": "string",
          "contains": [
            "ip"
          ],
          "primary": true
        },
        "hostname": {
          "description": "Hostname",
          "order": 2,
          "data_type": "string",
          "contains": [
            "host name"
          ],
          "primary": true
        }
      },
      "render": {
        "width": 12,
        "height": 5,
        "type": "custom",
        "title": "List Users",
        "view": "cloudpassagehalo_view.display_details"
      },
      "output": [
        {
          "data_path": "action_result.data.*.gid",
          "data_type": "string"
        },
        {
          "data_path": "action_result.data.*.uid",
          "data_type": "string"
        },
        {
          "data_path": "action_result.data.*.sid",
          "data_type": "string"
        },
        {
          "data_path": "action_result.data.*.url",
          "data_type": "string",
          "contains": [
            "url"
          ]
        },
        {
          "data_path": "action_result.data.*.home",
          "data_type": "string"
        },
        {
          "data_path": "action_result.data.*.admin",
          "data_type": "boolean"
        },
        {
          "data_path": "action_result.data.*.shell",
          "data_type": "string"
        },
        {
          "data_path": "action_result.data.*.active",
          "data_type": "boolean"
        },
        {
          "data_path": "action_result.data.*.comment",
          "data_type": "string"
        },
        {
          "data_path": "action_result.data.*.locked",
          "data_type": "boolean"
        },
        {
          "data_path": "action_result.data.*.os_type",
          "data_type": "string"
        },
        {
          "data_path": "action_result.data.*.group_id",
          "data_type": "string"
        },
        {
          "data_path": "action_result.data.*.username",
          "data_type": "string",
          "contains": [
            "user name"
          ]
        },
        {
          "data_path": "action_result.data.*.server_id",
          "data_type": "string"
        },
        {
          "data_path": "action_result.data.*.server_name",
          "data_type": "string",
          "contains": [
            "host name"
          ]
        },
        {
          "data_path": "action_result.data.*.server_label",
          "data_type": "string"
        },
        {
          "data_path": "action_result.data.*.last_login_at",
          "data_type": "string"
        },
        {
          "data_path": "action_result.status",
          "data_type": "string"
        },
        {
          "data_path": "action_result.message",
          "data_type": "string"
        },
        {
          "data_path": "action_result.parameter.aws_instance_id",
          "data_type": "string",
          "contains": [
            "cloudpassagehalo aws instance id"
          ]
        },
        {
          "data_path": "action_result.parameter.ip",
          "data_type": "string",
          "contains": [
            "ip"
          ]
        },
        {
          "data_path": "action_result.parameter.hostname",
          "data_type": "string",
          "contains": [
            "host name"
          ]
        },
        {
          "data_path": "action_result.summary.total_users",
          "data_type": "numeric"
        },
        {
          "data_path": "action_result.summary.reported_fqdn",
          "data_type": "string"
        },
        {
          "data_path": "action_result.summary.primary_ip_address",
          "data_type": "string"
        },
        {
          "data_path": "action_result.summary.hostname",
          "data_type": "string"
        },
        {
          "data_path": "summary.total_objects",
          "data_type": "numeric"
        },
        {
          "data_path": "summary.total_objects_successful",
          "data_type": "numeric"
        }
      ],
      "versions": "EQ(*)"
    },
    {
      "action": "get user",
      "description": "Get information about a user",
      "type": "investigate",
      "identifier": "get_user",
      "read_only": true,
      "parameters": {
        "username": {
          "required": true,
          "description": "Username",
          "order": 0,
          "data_type": "string",
          "contains": [
            "user name"
          ],
          "primary": true
        }
      },
      "render": {
        "width": 12,
        "height": 5,
        "type": "custom",
        "view": "cloudpassagehalo_view.display_details",
        "title": "Get User"
      },
      "output": [
        {
          "data_path": "action_result.data.*.server_info_primary_ip_address",
          "data_type": "string",
          "contains": [
            "ip"
          ]
        },
        {
          "data_path": "action_result.data.*.server_info_hostname",
          "data_type": "string",
          "contains": [
            "host name"
          ]
        },
        {
          "data_path": "action_result.data.*.server_info_id",
          "data_type": "string"
        },
        {
          "data_path": "action_result.data.*.server_info_ec2_instance_id",
          "data_type": "string",
          "contains": [
            "cloudpassagehalo aws instance id"
          ]
        },
        {
          "data_path": "action_result.data.*.account.gid",
          "data_type": "string"
        },
        {
          "data_path": "action_result.data.*.account.uid",
          "data_type": "string"
        },
        {
          "data_path": "action_result.data.*.account.sid",
          "data_type": "string"
        },
        {
          "data_path": "action_result.data.*.account.url",
          "data_type": "string",
          "contains": [
            "url"
          ]
        },
        {
          "data_path": "action_result.data.*.account.home",
          "data_type": "string"
        },
        {
          "data_path": "action_result.data.*.account.admin",
          "data_type": "boolean"
        },
        {
          "data_path": "action_result.data.*.account.shell",
          "data_type": "string"
        },
        {
          "data_path": "action_result.data.*.account.active",
          "data_type": "boolean"
        },
        {
          "data_path": "action_result.data.*.account.groups",
          "data_type": "string"
        },
        {
          "data_path": "action_result.data.*.account.comment",
          "data_type": "string"
        },
        {
          "data_path": "action_result.data.*.account.locked",
          "data_type": "boolean"
        },
        {
          "data_path": "action_result.data.*.account.ssh_acl",
          "data_type": "string"
        },
        {
          "data_path": "action_result.data.*.account.username",
          "data_type": "string",
          "contains": [
            "user name"
          ]
        },
        {
          "data_path": "action_result.data.*.account.full_name",
          "data_type": "string"
        },
        {
          "data_path": "action_result.data.*.account.home_exists",
          "data_type": "boolean"
        },
        {
          "data_path": "action_result.data.*.account.password_required",
          "data_type": "boolean"
        },
        {
          "data_path": "action_result.data.*.account.password_changeable",
          "data_type": "boolean"
        },
        {
          "data_path": "action_result.data.*.account.sudo_access",
          "data_type": "string"
        },
        {
          "data_path": "action_result.data.*.account.sudo_access.*.as_user.*",
          "data_type": "string"
        },
        {
          "data_path": "action_result.data.*.account.last_login_at",
          "data_type": "string"
        },
        {
          "data_path": "action_result.data.*.account.last_login_from",
          "data_type": "string"
        },
        {
          "data_path": "action_result.data.*.account.days_since_disabled",
          "data_type": "numeric"
        },
        {
          "data_path": "action_result.data.*.account.last_password_change",
          "data_type": "string"
        },
        {
          "data_path": "action_result.data.*.account.expires",
          "data_type": "string"
        },
        {
          "data_path": "action_result.data.*.account.disabled_after_days_inactive",
          "data_type": "numeric"
        },
        {
          "data_path": "action_result.data.*.account.days_warn_before_password_expiration",
          "data_type": "numeric"
        },
        {
          "data_path": "action_result.data.*.account.maximum_days_between_password_changes",
          "data_type": "numeric"
        },
        {
          "data_path": "action_result.data.*.account.minimum_days_between_password_changes",
          "data_type": "numeric"
        },
        {
          "data_path": "action_result.data.*.account.password_expires",
          "data_type": "string"
        },
        {
          "data_path": "action_result.data.*.account.password_expired",
          "data_type": "boolean"
        },
        {
          "data_path": "action_result.data.*.account.ssh_authorized_keys",
          "data_type": "string"
        },
        {
          "data_path": "action_result.status",
          "data_type": "string"
        },
        {
          "data_path": "action_result.message",
          "data_type": "string"
        },
        {
          "data_path": "action_result.parameter.username",
          "data_type": "string",
          "contains": [
            "user name"
          ]
        },
        {
          "data_path": "action_result.summary.total_users",
          "data_type": "numeric"
        },
        {
          "data_path": "summary.total_objects",
          "data_type": "numeric"
        },
        {
          "data_path": "summary.total_objects_successful",
          "data_type": "numeric"
=======
    "appid": "039deb1b-78dc-446f-b499-4430fe5d3db1",
    "name": "CloudPassage Halo",
    "description": "This app supports a variety of investigative actions on CloudPassage Halo",
    "publisher": "Phantom",
    "package_name": "phantom_cloudpassagehalo",
    "license": "Copyright (c) Phantom Cyber Corporation, 2017-2018",
    "main_module": "cloudpassagehalo_connector.pyc",
    "type": "investigative",
    "app_version": "1.0.8",
    "utctime_updated": "2018-02-12T20:31:46.000000Z",
    "product_vendor": "CloudPassage",
    "product_name": "CloudPassage Halo",
    "product_version_regex": ".*",
    "min_phantom_version": "3.0.247",
    "logo": "logo_cloudpassage.svg",
    "logo_dark": "logo_cloudpassage_dark.svg",
    "configuration": {
        "url": {
            "required": true,
            "description": "URL (eg: https://api.cloudpassage.com)",
            "data_type": "string",
            "order": 0
        },
        "client_id": {
            "required": true,
            "order": 1,
            "data_type": "string",
            "description": "Client ID"
        },
        "client_secret": {
            "required": true,
            "order": 2,
            "data_type": "password",
            "description": "Client secret"
>>>>>>> b3267005
        }
    },
    "actions": [
        {
            "action": "test connectivity",
            "description": "Validate credentials provided for connectivity",
            "type": "test",
            "identifier": "test_asset_connectivity",
            "read_only": true,
            "parameters": {},
            "output": [],
            "versions": "EQ(*)"
        },
        {
            "action": "get system info",
            "description": "Get information about a server",
            "verbose": "At least one parameter out of <b>aws_instance_id</b>, <b>ip</b> and <b>hostname</b> is mandatory. When we get multiple servers with same hostname, we will consider first matching server if in case user only provides the hostname in input parameters(aws_instance_id/ip/hostname).",
            "type": "investigate",
            "identifier": "get_system_info",
            "read_only": true,
            "parameters": {
                "aws_instance_id": {
                    "description": "AWS instance ID",
                    "order": 0,
                    "data_type": "string",
                    "contains": [
                        "cloudpassagehalo aws instance id"
                    ],
                    "primary": true
                },
                "ip": {
                    "description": "IP",
                    "order": 1,
                    "data_type": "string",
                    "contains": [
                        "ip"
                    ],
                    "primary": true
                },
                "hostname": {
                    "description": "Hostname",
                    "order": 2,
                    "data_type": "string",
                    "contains": [
                        "host name"
                    ],
                    "primary": true
                }
            },
            "render": {
                "width": 12,
                "height": 5,
                "type": "custom",
                "view": "cloudpassagehalo_view.display_details",
                "title": "Get System Information"
            },
            "output": [
                {
                    "data_path": "action_result.data.*.read_only",
                    "data_type": "boolean"
                },
                {
                    "data_path": "action_result.data.*.self_verification_failed",
                    "data_type": "boolean"
                },
                {
                    "data_path": "action_result.data.*.kernel_machine",
                    "data_type": "string"
                },
                {
                    "data_path": "action_result.data.*.state",
                    "data_type": "string"
                },
                {
                    "data_path": "action_result.data.*.url",
                    "data_type": "string",
                    "contains": [
                        "url"
                    ]
                },
                {
                    "data_path": "action_result.data.*.interfaces.*.netmask",
                    "data_type": "string"
                },
                {
                    "data_path": "action_result.data.*.interfaces.*.ip_address",
                    "data_type": "string",
                    "contains": [
                        "ip"
                    ]
                },
                {
                    "data_path": "action_result.data.*.interfaces.*.name",
                    "data_type": "string"
                },
                {
                    "data_path": "action_result.data.*.interfaces.*.display_name",
                    "data_type": "string"
                },
                {
                    "data_path": "action_result.data.*.hostname",
                    "data_type": "string",
                    "contains": [
                        "host name"
                    ]
                },
                {
                    "data_path": "action_result.data.*.last_state_change",
                    "data_type": "string"
                },
                {
                    "data_path": "action_result.data.*.primary_ip_address",
                    "data_type": "string",
                    "contains": [
                        "ip"
                    ]
                },
                {
                    "data_path": "action_result.data.*.connecting_ip_fqdn",
                    "data_type": "string"
                },
                {
                    "data_path": "action_result.data.*.daemon_version",
                    "data_type": "string"
                },
                {
                    "data_path": "action_result.data.*.platform_version",
                    "data_type": "string"
                },
                {
                    "data_path": "action_result.data.*.reported_fqdn",
                    "data_type": "string"
                },
                {
                    "data_path": "action_result.data.*.server_label",
                    "data_type": "string"
                },
                {
                    "data_path": "action_result.data.*.os_version",
                    "data_type": "string"
                },
                {
                    "data_path": "action_result.data.*.platform",
                    "data_type": "string"
                },
                {
                    "data_path": "action_result.data.*.connecting_ip_address",
                    "data_type": "string",
                    "contains": [
                        "ip"
                    ]
                },
                {
                    "data_path": "action_result.data.*.kernel_name",
                    "data_type": "string"
                },
                {
                    "data_path": "action_result.data.*.group_id",
                    "data_type": "string"
                },
                {
                    "data_path": "action_result.data.*.group_name",
                    "data_type": "string"
                },
                {
                    "data_path": "action_result.data.*.id",
                    "data_type": "string"
                },
                {
                    "data_path": "action_result.data.*.firewall_policy",
                    "data_type": "string"
                },
                {
                    "data_path": "action_result.data.*.firewall_policy.status",
                    "data_type": "string"
                },
                {
                    "data_path": "action_result.data.*.firewall_policy.name",
                    "data_type": "string"
                },
                {
                    "data_path": "action_result.data.*.firewall_policy.url",
                    "data_type": "string",
                    "contains": [
                        "url"
                    ]
                },
                {
                    "data_path": "action_result.data.*.firewall_policy.installed",
                    "data_type": "string"
                },
                {
                    "data_path": "action_result.data.*.firewall_policy.last_checked",
                    "data_type": "string"
                },
                {
                    "data_path": "action_result.data.*.firewall_policy.id",
                    "data_type": "string"
                },
                {
                    "data_path": "action_result.data.*.aws_ec2.ec2_account_id",
                    "data_type": "string"
                },
                {
                    "data_path": "action_result.data.*.aws_ec2.ec2_security_groups",
                    "data_type": "string"
                },
                {
                    "data_path": "action_result.data.*.aws_ec2.ec2_availability_zone",
                    "data_type": "string"
                },
                {
                    "data_path": "action_result.data.*.aws_ec2.ec2_instance_type",
                    "data_type": "string"
                },
                {
                    "data_path": "action_result.data.*.aws_ec2.ec2_instance_id",
                    "data_type": "string",
                    "contains": [
                        "cloudpassagehalo aws instance id"
                    ]
                },
                {
                    "data_path": "action_result.data.*.aws_ec2.ec2_private_ip",
                    "data_type": "string",
                    "contains": [
                        "ip"
                    ]
                },
                {
                    "data_path": "action_result.data.*.aws_ec2.ec2_kernel_id",
                    "data_type": "string"
                },
                {
                    "data_path": "action_result.data.*.aws_ec2.ec2_image_id",
                    "data_type": "string"
                },
                {
                    "data_path": "action_result.data.*.aws_ec2.ec2_region",
                    "data_type": "string"
                },
                {
                    "data_path": "action_result.data.*.proxy",
                    "data_type": "string"
                },
                {
                    "data_path": "action_result.status",
                    "data_type": "string"
                },
                {
                    "data_path": "action_result.message",
                    "data_type": "string"
                },
                {
                    "data_path": "action_result.parameter.aws_instance_id",
                    "data_type": "string",
                    "contains": [
                        "cloudpassagehalo aws instance id"
                    ]
                },
                {
                    "data_path": "action_result.parameter.ip",
                    "data_type": "string",
                    "contains": [
                        "ip"
                    ]
                },
                {
                    "data_path": "action_result.parameter.hostname",
                    "data_type": "string",
                    "contains": [
                        "host name"
                    ]
                },
                {
                    "data_path": "action_result.summary.reported_fqdn",
                    "data_type": "string"
                },
                {
                    "data_path": "action_result.summary.primary_ip_address",
                    "data_type": "string"
                },
                {
                    "data_path": "action_result.summary.hostname",
                    "data_type": "string"
                },
                {
                    "data_path": "summary.total_objects",
                    "data_type": "numeric"
                },
                {
                    "data_path": "summary.total_objects_successful",
                    "data_type": "numeric"
                }
            ],
            "versions": "EQ(*)"
        },
        {
            "action": "list packages",
            "description": "List all packages on a given server",
            "verbose": "At least one parameter out of <b>aws_instance_id</b>, <b>ip</b> and <b>hostname</b> is mandatory. When we get multiple servers with same hostname, we will consider first matching server if in case user only provides the hostname in input parameters(aws_instance_id/ip/hostname).",
            "type": "investigate",
            "identifier": "list_packages",
            "read_only": true,
            "parameters": {
                "aws_instance_id": {
                    "description": "AWS instance ID",
                    "order": 0,
                    "data_type": "string",
                    "contains": [
                        "cloudpassagehalo aws instance id"
                    ],
                    "primary": true
                },
                "ip": {
                    "description": "IP",
                    "order": 1,
                    "data_type": "string",
                    "contains": [
                        "ip"
                    ],
                    "primary": true
                },
                "hostname": {
                    "description": "Hostname",
                    "order": 2,
                    "data_type": "string",
                    "contains": [
                        "host name"
                    ],
                    "primary": true
                }
            },
            "render": {
                "width": 12,
                "height": 5,
                "type": "custom",
                "view": "cloudpassagehalo_view.display_details",
                "title": "List Packages"
            },
            "output": [
                {
                    "data_path": "action_result.data.*.status",
                    "data_type": "string"
                },
                {
                    "data_path": "action_result.data.*.vendor",
                    "data_type": "string"
                },
                {
                    "data_path": "action_result.data.*.package_name",
                    "data_type": "string",
                    "contains": [
                        "cloudpassagehalo package name"
                    ]
                },
                {
                    "data_path": "action_result.data.*.url",
                    "data_type": "string",
                    "contains": [
                        "url"
                    ]
                },
                {
                    "data_path": "action_result.data.*.package_version",
                    "data_type": "string"
                },
                {
                    "data_path": "action_result.data.*.cpe",
                    "data_type": "string"
                },
                {
                    "data_path": "action_result.data.*.critical",
                    "data_type": "boolean"
                },
                {
                    "data_path": "action_result.data.*.cve_entries.*.cve_entry",
                    "data_type": "string",
                    "contains": [
                        "cloudpassagehalo cve number"
                    ]
                },
                {
                    "data_path": "action_result.data.*.cve_entries.*.cvss_score",
                    "data_type": "string"
                },
                {
                    "data_path": "action_result.data.*.cve_entries.*.suppressed",
                    "data_type": "boolean"
                },
                {
                    "data_path": "action_result.data.*.id",
                    "data_type": "string"
                },
                {
                    "data_path": "action_result.data.*.install_date",
                    "data_type": "string"
                },
                {
                    "data_path": "action_result.status",
                    "data_type": "string"
                },
                {
                    "data_path": "action_result.message",
                    "data_type": "string"
                },
                {
                    "data_path": "action_result.parameter.aws_instance_id",
                    "data_type": "string",
                    "contains": [
                        "cloudpassagehalo aws instance id"
                    ]
                },
                {
                    "data_path": "action_result.parameter.ip",
                    "data_type": "string",
                    "contains": [
                        "ip"
                    ]
                },
                {
                    "data_path": "action_result.parameter.hostname",
                    "data_type": "string",
                    "contains": [
                        "host name"
                    ]
                },
                {
                    "data_path": "action_result.summary.total_packages",
                    "data_type": "numeric"
                },
                {
                    "data_path": "action_result.summary.reported_fqdn",
                    "data_type": "string"
                },
                {
                    "data_path": "action_result.summary.primary_ip_address",
                    "data_type": "string"
                },
                {
                    "data_path": "action_result.summary.hostname",
                    "data_type": "string"
                },
                {
                    "data_path": "summary.total_objects",
                    "data_type": "numeric"
                },
                {
                    "data_path": "summary.total_objects_successful",
                    "data_type": "numeric"
                }
            ],
            "versions": "EQ(*)"
        },
        {
            "action": "get package",
            "description": "Get information about a package",
            "type": "investigate",
            "identifier": "get_package",
            "read_only": true,
            "parameters": {
                "package_name": {
                    "required": true,
                    "description": "Package name",
                    "order": 0,
                    "data_type": "string",
                    "contains": [
                        "cloudpassagehalo package name"
                    ],
                    "primary": true
                }
            },
            "render": {
                "width": 12,
                "height": 5,
                "type": "custom",
                "view": "cloudpassagehalo_view.display_details",
                "title": "Get Package"
            },
            "output": [
                {
                    "data_path": "action_result.data.*.server_info_primary_ip_address",
                    "data_type": "string",
                    "contains": [
                        "ip"
                    ]
                },
                {
                    "data_path": "action_result.data.*.server_info_hostname",
                    "data_type": "string",
                    "contains": [
                        "host name"
                    ]
                },
                {
                    "data_path": "action_result.data.*.server_info_id",
                    "data_type": "string"
                },
                {
                    "data_path": "action_result.data.*.server_info_ec2_instance_id",
                    "data_type": "string",
                    "contains": [
                        "cloudpassagehalo aws instance id"
                    ]
                },
                {
                    "data_path": "action_result.data.*.id",
                    "data_type": "string"
                },
                {
                    "data_path": "action_result.data.*.cpe",
                    "data_type": "string"
                },
                {
                    "data_path": "action_result.data.*.url",
                    "data_type": "string",
                    "contains": [
                        "url"
                    ]
                },
                {
                    "data_path": "action_result.data.*.status",
                    "data_type": "string"
                },
                {
                    "data_path": "action_result.data.*.vendor",
                    "data_type": "string"
                },
                {
                    "data_path": "action_result.data.*.critical",
                    "data_type": "boolean"
                },
                {
                    "data_path": "action_result.data.*.install_date",
                    "data_type": "string"
                },
                {
                    "data_path": "action_result.data.*.package_name",
                    "data_type": "string",
                    "contains": [
                        "cloudpassagehalo package name"
                    ]
                },
                {
                    "data_path": "action_result.data.*.package_version",
                    "data_type": "string"
                },
                {
                    "data_path": "action_result.data.*.cve_entries.*.cve_entry",
                    "data_type": "string",
                    "contains": [
                        "cloudpassagehalo cve number"
                    ]
                },
                {
                    "data_path": "action_result.data.*.cve_entries.*.cvss_score",
                    "data_type": "string"
                },
                {
                    "data_path": "action_result.data.*.cve_entries.*.suppressed",
                    "data_type": "boolean"
                },
                {
                    "data_path": "action_result.status",
                    "data_type": "string"
                },
                {
                    "data_path": "action_result.message",
                    "data_type": "string"
                },
                {
                    "data_path": "action_result.parameter.package_name",
                    "data_type": "string",
                    "contains": [
                        "cloudpassagehalo package name"
                    ]
                },
                {
                    "data_path": "action_result.summary.total_packages",
                    "data_type": "numeric"
                },
                {
                    "data_path": "summary.total_objects",
                    "data_type": "numeric"
                },
                {
                    "data_path": "summary.total_objects_successful",
                    "data_type": "numeric"
                }
            ],
            "versions": "EQ(*)"
        },
        {
            "action": "list processes",
            "description": "List all processes on a given server",
            "verbose": "At least one parameter out of <b>aws_instance_id</b>, <b>ip</b> and <b>hostname</b> is mandatory. When we get multiple servers with same hostname, we will consider first matching server if in case user only provides the hostname in input parameters(aws_instance_id/ip/hostname).",
            "type": "investigate",
            "identifier": "list_processes",
            "read_only": true,
            "parameters": {
                "aws_instance_id": {
                    "description": "AWS instance ID",
                    "order": 0,
                    "data_type": "string",
                    "contains": [
                        "cloudpassagehalo aws instance id"
                    ],
                    "primary": true
                },
                "ip": {
                    "description": "IP",
                    "order": 1,
                    "data_type": "string",
                    "contains": [
                        "ip"
                    ],
                    "primary": true
                },
                "hostname": {
                    "description": "Hostname",
                    "order": 2,
                    "data_type": "string",
                    "contains": [
                        "host name"
                    ],
                    "primary": true
                }
            },
            "render": {
                "width": 12,
                "height": 5,
                "type": "custom",
                "title": "List Processes",
                "view": "cloudpassagehalo_view.display_details"
            },
            "output": [
                {
                    "data_path": "action_result.data.*.pid",
                    "data_type": "string",
                    "contains": [
                        "pid"
                    ]
                },
                {
                    "data_path": "action_result.data.*.ppid",
                    "data_type": "string",
                    "contains": [
                        "pid"
                    ]
                },
                {
                    "data_path": "action_result.data.*.user",
                    "data_type": "string"
                },
                {
                    "data_path": "action_result.data.*.state",
                    "data_type": "string"
                },
                {
                    "data_path": "action_result.data.*.command",
                    "data_type": "string"
                },
                {
                    "data_path": "action_result.data.*.cpu_percent",
                    "data_type": "string"
                },
                {
                    "data_path": "action_result.data.*.cpu_usage",
                    "data_type": "string"
                },
                {
                    "data_path": "action_result.data.*.memory_usage",
                    "data_type": "string"
                },
                {
                    "data_path": "action_result.data.*.process_name",
                    "data_type": "string",
                    "contains": [
                        "process name"
                    ]
                },
                {
                    "data_path": "action_result.data.*.memory_percent",
                    "data_type": "string"
                },
                {
                    "data_path": "action_result.status",
                    "data_type": "string"
                },
                {
                    "data_path": "action_result.message",
                    "data_type": "string"
                },
                {
                    "data_path": "action_result.parameter.aws_instance_id",
                    "data_type": "string",
                    "contains": [
                        "cloudpassagehalo aws instance id"
                    ]
                },
                {
                    "data_path": "action_result.parameter.ip",
                    "data_type": "string",
                    "contains": [
                        "ip"
                    ]
                },
                {
                    "data_path": "action_result.parameter.hostname",
                    "data_type": "string",
                    "contains": [
                        "host name"
                    ]
                },
                {
                    "data_path": "action_result.summary.total_processes",
                    "data_type": "numeric"
                },
                {
                    "data_path": "action_result.summary.reported_fqdn",
                    "data_type": "string"
                },
                {
                    "data_path": "action_result.summary.primary_ip_address",
                    "data_type": "string"
                },
                {
                    "data_path": "action_result.summary.hostname",
                    "data_type": "string"
                },
                {
                    "data_path": "summary.total_objects",
                    "data_type": "numeric"
                },
                {
                    "data_path": "summary.total_objects_successful",
                    "data_type": "numeric"
                }
            ],
            "versions": "EQ(*)"
        },
        {
            "action": "get process",
            "description": "Get information about a process",
            "type": "investigate",
            "identifier": "get_process",
            "read_only": true,
            "parameters": {
                "process_name": {
                    "required": true,
                    "description": "Process name",
                    "order": 0,
                    "data_type": "string",
                    "contains": [
                        "process name"
                    ],
                    "primary": true
                }
            },
            "render": {
                "width": 12,
                "height": 5,
                "type": "custom",
                "view": "cloudpassagehalo_view.display_details",
                "title": "Get Process"
            },
            "output": [
                {
                    "data_path": "action_result.data.*.server_info_primary_ip_address",
                    "data_type": "string",
                    "contains": [
                        "ip"
                    ]
                },
                {
                    "data_path": "action_result.data.*.server_info_hostname",
                    "data_type": "string",
                    "contains": [
                        "host name"
                    ]
                },
                {
                    "data_path": "action_result.data.*.server_info_id",
                    "data_type": "string"
                },
                {
                    "data_path": "action_result.data.*.server_info_ec2_instance_id",
                    "data_type": "string",
                    "contains": [
                        "cloudpassagehalo aws instance id"
                    ]
                },
                {
                    "data_path": "action_result.data.*.pid",
                    "data_type": "string",
                    "contains": [
                        "pid"
                    ]
                },
                {
                    "data_path": "action_result.data.*.ppid",
                    "data_type": "string",
                    "contains": [
                        "pid"
                    ]
                },
                {
                    "data_path": "action_result.data.*.user",
                    "data_type": "string"
                },
                {
                    "data_path": "action_result.data.*.state",
                    "data_type": "string"
                },
                {
                    "data_path": "action_result.data.*.command",
                    "data_type": "string"
                },
                {
                    "data_path": "action_result.data.*.cpu_percent",
                    "data_type": "string"
                },
                {
                    "data_path": "action_result.data.*.cpu_usage",
                    "data_type": "string"
                },
                {
                    "data_path": "action_result.data.*.memory_usage",
                    "data_type": "string"
                },
                {
                    "data_path": "action_result.data.*.process_name",
                    "data_type": "string",
                    "contains": [
                        "process name"
                    ]
                },
                {
                    "data_path": "action_result.data.*.memory_percent",
                    "data_type": "string"
                },
                {
                    "data_path": "action_result.status",
                    "data_type": "string"
                },
                {
                    "data_path": "action_result.message",
                    "data_type": "string"
                },
                {
                    "data_path": "action_result.parameter.process_name",
                    "data_type": "string",
                    "contains": [
                        "process name"
                    ]
                },
                {
                    "data_path": "action_result.summary.total_processes",
                    "data_type": "numeric"
                },
                {
                    "data_path": "summary.total_objects",
                    "data_type": "numeric"
                },
                {
                    "data_path": "summary.total_objects_successful",
                    "data_type": "numeric"
                }
            ],
            "versions": "EQ(*)"
        },
        {
            "action": "list vulnerabilities",
            "description": "List all vulnerabilities on a given server",
            "verbose": "At least one parameter out of <b>aws_instance_id</b>, <b>ip</b> and <b>hostname</b> is mandatory. When we get multiple servers with same hostname, we will consider first matching server if in case user only provides the hostname in input parameters(aws_instance_id/ip/hostname).",
            "type": "investigate",
            "identifier": "list_vulnerabilities",
            "read_only": true,
            "parameters": {
                "aws_instance_id": {
                    "description": "AWS instance ID",
                    "data_type": "string",
                    "contains": [
                        "cloudpassagehalo aws instance id"
                    ],
                    "primary": true,
                    "order": 0
                },
                "ip": {
                    "description": "IP",
                    "data_type": "string",
                    "contains": [
                        "ip"
                    ],
                    "primary": true,
                    "order": 1
                },
                "hostname": {
                    "description": "Hostname",
                    "data_type": "string",
                    "contains": [
                        "host name"
                    ],
                    "primary": true,
                    "order": 2
                }
            },
            "render": {
                "width": 12,
                "height": 5,
                "type": "custom",
                "title": "List Vulnerabilities",
                "view": "cloudpassagehalo_view.display_details"
            },
            "output": [
                {
                    "data_path": "action_result.data.*.id",
                    "data_type": "string"
                },
                {
                    "data_path": "action_result.data.*.hostname",
                    "data_type": "string",
                    "contains": [
                        "host name"
                    ]
                },
                {
                    "data_path": "action_result.data.*.connecting_ip_address",
                    "data_type": "string",
                    "contains": [
                        "ip"
                    ]
                },
                {
                    "data_path": "action_result.data.*.state",
                    "data_type": "string"
                },
                {
                    "data_path": "action_result.data.*.scan.id",
                    "data_type": "string"
                },
                {
                    "data_path": "action_result.data.*.scan.url",
                    "data_type": "string",
                    "contains": [
                        "url"
                    ]
                },
                {
                    "data_path": "action_result.data.*.scan.module",
                    "data_type": "string"
                },
                {
                    "data_path": "action_result.data.*.scan.status",
                    "data_type": "string"
                },
                {
                    "data_path": "action_result.data.*.scan.created_at",
                    "data_type": "string"
                },
                {
                    "data_path": "action_result.data.*.scan.completed_at",
                    "data_type": "string"
                },
                {
                    "data_path": "action_result.data.*.scan.analysis_started_at",
                    "data_type": "string"
                },
                {
                    "data_path": "action_result.data.*.scan.analysis_completed_at",
                    "data_type": "string"
                },
                {
                    "data_path": "action_result.data.*.scan.agent_started_at",
                    "data_type": "string"
                },
                {
                    "data_path": "action_result.data.*.scan.agent_completed_at",
                    "data_type": "string"
                },
                {
                    "data_path": "action_result.data.*.scan.server_id",
                    "data_type": "string"
                },
                {
                    "data_path": "action_result.data.*.scan.server_hostname",
                    "data_type": "string",
                    "contains": [
                        "host name"
                    ]
                },
                {
                    "data_path": "action_result.data.*.scan.server_url",
                    "data_type": "string",
                    "contains": [
                        "url"
                    ]
                },
                {
                    "data_path": "action_result.data.*.scan.critical_findings_count",
                    "data_type": "numeric"
                },
                {
                    "data_path": "action_result.data.*.scan.non_critical_findings_count",
                    "data_type": "numeric"
                },
                {
                    "data_path": "action_result.data.*.scan.ok_findings_count",
                    "data_type": "numeric"
                },
                {
                    "data_path": "action_result.data.*.scan.findings.*.id",
                    "data_type": "string"
                },
                {
                    "data_path": "action_result.data.*.scan.findings.*.url",
                    "data_type": "string",
                    "contains": [
                        "url"
                    ]
                },
                {
                    "data_path": "action_result.data.*.scan.findings.*.package_name",
                    "data_type": "string",
                    "contains": [
                        "cloudpassagehalo package name"
                    ]
                },
                {
                    "data_path": "action_result.data.*.scan.findings.*.package_version",
                    "data_type": "string"
                },
                {
                    "data_path": "action_result.data.*.scan.findings.*.critical",
                    "data_type": "boolean"
                },
                {
                    "data_path": "action_result.data.*.scan.findings.*.status",
                    "data_type": "string"
                },
                {
                    "data_path": "action_result.data.*.scan.findings.*.cve_entries.*.cve_entry",
                    "data_type": "string",
                    "contains": [
                        "cloudpassagehalo cve number"
                    ]
                },
                {
                    "data_path": "action_result.data.*.scan.findings.*.cve_entries.*.cvss_score",
                    "data_type": "numeric"
                },
                {
                    "data_path": "action_result.data.*.scan.findings.*.cve_entries.*.suppressed",
                    "data_type": "boolean"
                },
                {
                    "data_path": "action_result.data.*.scan.findings.*.cpe",
                    "data_type": "string"
                },
                {
                    "data_path": "action_result.data.*.scan.findings.*.vendor",
                    "data_type": "string"
                },
                {
                    "data_path": "action_result.status",
                    "data_type": "string"
                },
                {
                    "data_path": "action_result.message",
                    "data_type": "string"
                },
                {
                    "data_path": "action_result.parameter.aws_instance_id",
                    "data_type": "string",
                    "contains": [
                        "cloudpassagehalo aws instance id"
                    ]
                },
                {
                    "data_path": "action_result.parameter.ip",
                    "data_type": "string",
                    "contains": [
                        "ip"
                    ]
                },
                {
                    "data_path": "action_result.parameter.hostname",
                    "data_type": "string",
                    "contains": [
                        "host name"
                    ]
                },
                {
                    "data_path": "action_result.summary.critical_packages_count",
                    "data_type": "numeric"
                },
                {
                    "data_path": "action_result.summary.non_critical_packages_count",
                    "data_type": "numeric"
                },
                {
                    "data_path": "action_result.summary.ok_packages_count",
                    "data_type": "numeric"
                },
                {
                    "data_path": "action_result.summary.reported_fqdn",
                    "data_type": "string"
                },
                {
                    "data_path": "action_result.summary.primary_ip_address",
                    "data_type": "string"
                },
                {
                    "data_path": "action_result.summary.hostname",
                    "data_type": "string"
                },
                {
                    "data_path": "summary.total_objects",
                    "data_type": "numeric"
                },
                {
                    "data_path": "summary.total_objects_successful",
                    "data_type": "numeric"
                }
            ],
            "versions": "EQ(*)"
        },
        {
            "action": "get vulnerability",
            "description": "Get information about a vulnerability",
            "type": "investigate",
            "identifier": "get_vulnerability",
            "read_only": true,
            "parameters": {
                "cve_number": {
                    "required": true,
                    "description": "Common Vulnerability and Exposure number",
                    "data_type": "string",
                    "contains": [
                        "cloudpassagehalo cve number"
                    ],
                    "primary": true,
                    "order": 0
                }
            },
            "render": {
                "width": 12,
                "height": 5,
                "type": "custom",
                "view": "cloudpassagehalo_view.display_details",
                "title": "Get Vulnerability"
            },
            "output": [
                {
                    "data_path": "action_result.data.*.server_info_primary_ip_address",
                    "data_type": "string",
                    "contains": [
                        "ip"
                    ]
                },
                {
                    "data_path": "action_result.data.*.server_info_hostname",
                    "data_type": "string",
                    "contains": [
                        "host name"
                    ]
                },
                {
                    "data_path": "action_result.data.*.server_info_id",
                    "data_type": "string"
                },
                {
                    "data_path": "action_result.data.*.server_info_ec2_instance_id",
                    "data_type": "string",
                    "contains": [
                        "cloudpassagehalo aws instance id"
                    ]
                },
                {
                    "data_path": "action_result.data.*.id",
                    "data_type": "string"
                },
                {
                    "data_path": "action_result.data.*.hostname",
                    "data_type": "string",
                    "contains": [
                        "host name"
                    ]
                },
                {
                    "data_path": "action_result.data.*.connecting_ip_address",
                    "data_type": "string",
                    "contains": [
                        "ip"
                    ]
                },
                {
                    "data_path": "action_result.data.*.state",
                    "data_type": "string"
                },
                {
                    "data_path": "action_result.data.*.scan.id",
                    "data_type": "string"
                },
                {
                    "data_path": "action_result.data.*.scan.url",
                    "data_type": "string",
                    "contains": [
                        "url"
                    ]
                },
                {
                    "data_path": "action_result.data.*.scan.module",
                    "data_type": "string"
                },
                {
                    "data_path": "action_result.data.*.scan.status",
                    "data_type": "string"
                },
                {
                    "data_path": "action_result.data.*.scan.findings.*.id",
                    "data_type": "string"
                },
                {
                    "data_path": "action_result.data.*.scan.findings.*.cpe",
                    "data_type": "string"
                },
                {
                    "data_path": "action_result.data.*.scan.findings.*.url",
                    "data_type": "string",
                    "contains": [
                        "url"
                    ]
                },
                {
                    "data_path": "action_result.data.*.scan.findings.*.status",
                    "data_type": "string"
                },
                {
                    "data_path": "action_result.data.*.scan.findings.*.vendor",
                    "data_type": "string"
                },
                {
                    "data_path": "action_result.data.*.scan.findings.*.critical",
                    "data_type": "boolean"
                },
                {
                    "data_path": "action_result.data.*.scan.findings.*.cve_entries.*.cve_entry",
                    "data_type": "string",
                    "contains": [
                        "cloudpassagehalo cve number"
                    ]
                },
                {
                    "data_path": "action_result.data.*.scan.findings.*.cve_entries.*.cvss_score",
                    "data_type": "numeric"
                },
                {
                    "data_path": "action_result.data.*.scan.findings.*.cve_entries.*.suppressed",
                    "data_type": "boolean"
                },
                {
                    "data_path": "action_result.data.*.scan.findings.*.package_name",
                    "data_type": "string",
                    "contains": [
                        "cloudpassagehalo package name"
                    ]
                },
                {
                    "data_path": "action_result.data.*.scan.findings.*.package_version",
                    "data_type": "string"
                },
                {
                    "data_path": "action_result.data.*.scan.findings.*.install_date",
                    "data_type": "string"
                },
                {
                    "data_path": "action_result.data.*.scan.server_id",
                    "data_type": "string"
                },
                {
                    "data_path": "action_result.data.*.scan.created_at",
                    "data_type": "string"
                },
                {
                    "data_path": "action_result.data.*.scan.server_url",
                    "data_type": "string",
                    "contains": [
                        "url"
                    ]
                },
                {
                    "data_path": "action_result.data.*.scan.completed_at",
                    "data_type": "string"
                },
                {
                    "data_path": "action_result.data.*.scan.server_hostname",
                    "data_type": "string",
                    "contains": [
                        "host name"
                    ]
                },
                {
                    "data_path": "action_result.data.*.scan.agent_started_at",
                    "data_type": "string"
                },
                {
                    "data_path": "action_result.data.*.scan.ok_findings_count",
                    "data_type": "numeric"
                },
                {
                    "data_path": "action_result.data.*.scan.agent_completed_at",
                    "data_type": "string"
                },
                {
                    "data_path": "action_result.data.*.scan.analysis_started_at",
                    "data_type": "string"
                },
                {
                    "data_path": "action_result.data.*.scan.analysis_completed_at",
                    "data_type": "string"
                },
                {
                    "data_path": "action_result.data.*.scan.critical_findings_count",
                    "data_type": "numeric"
                },
                {
                    "data_path": "action_result.data.*.scan.non_critical_findings_count",
                    "data_type": "numeric"
                },
                {
                    "data_path": "action_result.status",
                    "data_type": "string"
                },
                {
                    "data_path": "action_result.message",
                    "data_type": "string"
                },
                {
                    "data_path": "action_result.parameter.cve_number",
                    "data_type": "string",
                    "contains": [
                        "cloudpassagehalo cve number"
                    ]
                },
                {
                    "data_path": "action_result.summary.total_servers",
                    "data_type": "numeric"
                },
                {
                    "data_path": "action_result.summary.total_critical_findings_count",
                    "data_type": "numeric"
                },
                {
                    "data_path": "action_result.summary.total_non_critical_findings_count",
                    "data_type": "numeric"
                },
                {
                    "data_path": "summary.total_objects",
                    "data_type": "numeric"
                },
                {
                    "data_path": "summary.total_objects_successful",
                    "data_type": "numeric"
                }
            ],
            "versions": "EQ(*)"
        },
        {
            "action": "list users",
            "description": "List all users on a given server",
            "verbose": "At least one parameter out of <b>aws_instance_id</b>, <b>ip</b> and <b>hostname</b> is mandatory. When we get multiple servers with same hostname, we will consider first matching server if in case user only provides the hostname in input parameters(aws_instance_id/ip/hostname).",
            "type": "investigate",
            "identifier": "list_users",
            "read_only": true,
            "parameters": {
                "aws_instance_id": {
                    "description": "AWS instance ID",
                    "order": 0,
                    "data_type": "string",
                    "contains": [
                        "cloudpassagehalo aws instance id"
                    ],
                    "primary": true
                },
                "ip": {
                    "description": "IP",
                    "order": 1,
                    "data_type": "string",
                    "contains": [
                        "ip"
                    ],
                    "primary": true
                },
                "hostname": {
                    "description": "Hostname",
                    "order": 2,
                    "data_type": "string",
                    "contains": [
                        "host name"
                    ],
                    "primary": true
                }
            },
            "render": {
                "width": 12,
                "height": 5,
                "type": "custom",
                "title": "List Users",
                "view": "cloudpassagehalo_view.display_details"
            },
            "output": [
                {
                    "data_path": "action_result.data.*.gid",
                    "data_type": "string"
                },
                {
                    "data_path": "action_result.data.*.uid",
                    "data_type": "string"
                },
                {
                    "data_path": "action_result.data.*.sid",
                    "data_type": "string"
                },
                {
                    "data_path": "action_result.data.*.url",
                    "data_type": "string",
                    "contains": [
                        "url"
                    ]
                },
                {
                    "data_path": "action_result.data.*.home",
                    "data_type": "string"
                },
                {
                    "data_path": "action_result.data.*.admin",
                    "data_type": "boolean"
                },
                {
                    "data_path": "action_result.data.*.shell",
                    "data_type": "string"
                },
                {
                    "data_path": "action_result.data.*.active",
                    "data_type": "boolean"
                },
                {
                    "data_path": "action_result.data.*.comment",
                    "data_type": "string"
                },
                {
                    "data_path": "action_result.data.*.locked",
                    "data_type": "boolean"
                },
                {
                    "data_path": "action_result.data.*.os_type",
                    "data_type": "string"
                },
                {
                    "data_path": "action_result.data.*.group_id",
                    "data_type": "string"
                },
                {
                    "data_path": "action_result.data.*.username",
                    "data_type": "string",
                    "contains": [
                        "user name"
                    ]
                },
                {
                    "data_path": "action_result.data.*.server_id",
                    "data_type": "string"
                },
                {
                    "data_path": "action_result.data.*.server_name",
                    "data_type": "string",
                    "contains": [
                        "host name"
                    ]
                },
                {
                    "data_path": "action_result.data.*.server_label",
                    "data_type": "string"
                },
                {
                    "data_path": "action_result.data.*.last_login_at",
                    "data_type": "string"
                },
                {
                    "data_path": "action_result.status",
                    "data_type": "string"
                },
                {
                    "data_path": "action_result.message",
                    "data_type": "string"
                },
                {
                    "data_path": "action_result.parameter.aws_instance_id",
                    "data_type": "string",
                    "contains": [
                        "cloudpassagehalo aws instance id"
                    ]
                },
                {
                    "data_path": "action_result.parameter.ip",
                    "data_type": "string",
                    "contains": [
                        "ip"
                    ]
                },
                {
                    "data_path": "action_result.parameter.hostname",
                    "data_type": "string",
                    "contains": [
                        "host name"
                    ]
                },
                {
                    "data_path": "action_result.summary.total_users",
                    "data_type": "numeric"
                },
                {
                    "data_path": "action_result.summary.reported_fqdn",
                    "data_type": "string"
                },
                {
                    "data_path": "action_result.summary.primary_ip_address",
                    "data_type": "string"
                },
                {
                    "data_path": "action_result.summary.hostname",
                    "data_type": "string"
                },
                {
                    "data_path": "summary.total_objects",
                    "data_type": "numeric"
                },
                {
                    "data_path": "summary.total_objects_successful",
                    "data_type": "numeric"
                }
            ],
            "versions": "EQ(*)"
        },
        {
            "action": "get user",
            "description": "Get information about a user",
            "type": "investigate",
            "identifier": "get_user",
            "read_only": true,
            "parameters": {
                "username": {
                    "required": true,
                    "description": "Username",
                    "order": 0,
                    "data_type": "string",
                    "contains": [
                        "user name"
                    ],
                    "primary": true
                }
            },
            "render": {
                "width": 12,
                "height": 5,
                "type": "custom",
                "view": "cloudpassagehalo_view.display_details",
                "title": "Get User"
            },
            "output": [
                {
                    "data_path": "action_result.data.*.server_info_primary_ip_address",
                    "data_type": "string",
                    "contains": [
                        "ip"
                    ]
                },
                {
                    "data_path": "action_result.data.*.server_info_hostname",
                    "data_type": "string",
                    "contains": [
                        "host name"
                    ]
                },
                {
                    "data_path": "action_result.data.*.server_info_id",
                    "data_type": "string"
                },
                {
                    "data_path": "action_result.data.*.server_info_ec2_instance_id",
                    "data_type": "string",
                    "contains": [
                        "cloudpassagehalo aws instance id"
                    ]
                },
                {
                    "data_path": "action_result.data.*.account.gid",
                    "data_type": "string"
                },
                {
                    "data_path": "action_result.data.*.account.uid",
                    "data_type": "string"
                },
                {
                    "data_path": "action_result.data.*.account.sid",
                    "data_type": "string"
                },
                {
                    "data_path": "action_result.data.*.account.url",
                    "data_type": "string",
                    "contains": [
                        "url"
                    ]
                },
                {
                    "data_path": "action_result.data.*.account.home",
                    "data_type": "string"
                },
                {
                    "data_path": "action_result.data.*.account.admin",
                    "data_type": "boolean"
                },
                {
                    "data_path": "action_result.data.*.account.shell",
                    "data_type": "string"
                },
                {
                    "data_path": "action_result.data.*.account.active",
                    "data_type": "boolean"
                },
                {
                    "data_path": "action_result.data.*.account.groups",
                    "data_type": "string"
                },
                {
                    "data_path": "action_result.data.*.account.comment",
                    "data_type": "string"
                },
                {
                    "data_path": "action_result.data.*.account.locked",
                    "data_type": "boolean"
                },
                {
                    "data_path": "action_result.data.*.account.ssh_acl",
                    "data_type": "string"
                },
                {
                    "data_path": "action_result.data.*.account.username",
                    "data_type": "string",
                    "contains": [
                        "user name"
                    ]
                },
                {
                    "data_path": "action_result.data.*.account.full_name",
                    "data_type": "string"
                },
                {
                    "data_path": "action_result.data.*.account.home_exists",
                    "data_type": "boolean"
                },
                {
                    "data_path": "action_result.data.*.account.password_required",
                    "data_type": "boolean"
                },
                {
                    "data_path": "action_result.data.*.account.password_changeable",
                    "data_type": "boolean"
                },
                {
                    "data_path": "action_result.data.*.account.sudo_access",
                    "data_type": "string"
                },
                {
                    "data_path": "action_result.data.*.account.sudo_access.*.as_user.*",
                    "data_type": "string"
                },
                {
                    "data_path": "action_result.data.*.account.last_login_at",
                    "data_type": "string"
                },
                {
                    "data_path": "action_result.data.*.account.last_login_from",
                    "data_type": "string"
                },
                {
                    "data_path": "action_result.data.*.account.days_since_disabled",
                    "data_type": "numeric"
                },
                {
                    "data_path": "action_result.data.*.account.last_password_change",
                    "data_type": "string"
                },
                {
                    "data_path": "action_result.data.*.account.expires",
                    "data_type": "string"
                },
                {
                    "data_path": "action_result.data.*.account.disabled_after_days_inactive",
                    "data_type": "numeric"
                },
                {
                    "data_path": "action_result.data.*.account.days_warn_before_password_expiration",
                    "data_type": "numeric"
                },
                {
                    "data_path": "action_result.data.*.account.maximum_days_between_password_changes",
                    "data_type": "numeric"
                },
                {
                    "data_path": "action_result.data.*.account.minimum_days_between_password_changes",
                    "data_type": "numeric"
                },
                {
                    "data_path": "action_result.data.*.account.password_expires",
                    "data_type": "string"
                },
                {
                    "data_path": "action_result.data.*.account.password_expired",
                    "data_type": "boolean"
                },
                {
                    "data_path": "action_result.data.*.account.ssh_authorized_keys",
                    "data_type": "string"
                },
                {
                    "data_path": "action_result.status",
                    "data_type": "string"
                },
                {
                    "data_path": "action_result.message",
                    "data_type": "string"
                },
                {
                    "data_path": "action_result.parameter.username",
                    "data_type": "string",
                    "contains": [
                        "user name"
                    ]
                },
                {
                    "data_path": "action_result.summary.total_users",
                    "data_type": "numeric"
                },
                {
                    "data_path": "summary.total_objects",
                    "data_type": "numeric"
                },
                {
                    "data_path": "summary.total_objects_successful",
                    "data_type": "numeric"
                }
            ],
            "versions": "EQ(*)"
        },
        {
            "action": "list servers",
            "description": "List all servers for a given user, process, package and vulnerability",
            "type": "investigate",
            "identifier": "list_servers",
            "read_only": true,
            "parameters": {
                "username": {
                    "description": "Username",
                    "order": 0,
                    "data_type": "string",
                    "contains": [
                        "user name"
                    ],
                    "primary": true
                },
                "process_name": {
                    "description": "Process name",
                    "order": 1,
                    "data_type": "string",
                    "contains": [
                        "process name"
                    ],
                    "primary": true
                },
                "package_name": {
                    "description": "Package name",
                    "order": 2,
                    "data_type": "string",
                    "contains": [
                        "cloudpassagehalo package name"
                    ],
                    "primary": true
                },
                "cve_number": {
                    "description": "Common Vulnerability and Exposure number",
                    "order": 3,
                    "data_type": "string",
                    "contains": [
                        "cloudpassagehalo cve number"
                    ],
                    "primary": true
                }
            },
            "render": {
                "width": 12,
                "height": 5,
                "type": "custom",
                "view": "cloudpassagehalo_view.display_details",
                "title": "Check All Servers"
            },
            "output": [
                {
                    "data_path": "action_result.data.*.read_only",
                    "data_type": "boolean"
                },
                {
                    "data_path": "action_result.data.*.self_verification_failed",
                    "data_type": "boolean"
                },
                {
                    "data_path": "action_result.data.*.kernel_machine",
                    "data_type": "string"
                },
                {
                    "data_path": "action_result.data.*.state",
                    "data_type": "string"
                },
                {
                    "data_path": "action_result.data.*.url",
                    "data_type": "string",
                    "contains": [
                        "url"
                    ]
                },
                {
                    "data_path": "action_result.data.*.interfaces.*.netmask",
                    "data_type": "string"
                },
                {
                    "data_path": "action_result.data.*.interfaces.*.ip_address",
                    "data_type": "string",
                    "contains": [
                        "ip"
                    ]
                },
                {
                    "data_path": "action_result.data.*.interfaces.*.name",
                    "data_type": "string"
                },
                {
                    "data_path": "action_result.data.*.interfaces.*.display_name",
                    "data_type": "string"
                },
                {
                    "data_path": "action_result.data.*.hostname",
                    "data_type": "string",
                    "contains": [
                        "host name"
                    ]
                },
                {
                    "data_path": "action_result.data.*.last_state_change",
                    "data_type": "string"
                },
                {
                    "data_path": "action_result.data.*.primary_ip_address",
                    "data_type": "string",
                    "contains": [
                        "ip"
                    ]
                },
                {
                    "data_path": "action_result.data.*.connecting_ip_fqdn",
                    "data_type": "string"
                },
                {
                    "data_path": "action_result.data.*.daemon_version",
                    "data_type": "string"
                },
                {
                    "data_path": "action_result.data.*.platform_version",
                    "data_type": "string"
                },
                {
                    "data_path": "action_result.data.*.reported_fqdn",
                    "data_type": "string"
                },
                {
                    "data_path": "action_result.data.*.server_label",
                    "data_type": "string"
                },
                {
                    "data_path": "action_result.data.*.os_version",
                    "data_type": "string"
                },
                {
                    "data_path": "action_result.data.*.platform",
                    "data_type": "string"
                },
                {
                    "data_path": "action_result.data.*.connecting_ip_address",
                    "data_type": "string",
                    "contains": [
                        "ip"
                    ]
                },
                {
                    "data_path": "action_result.data.*.kernel_name",
                    "data_type": "string"
                },
                {
                    "data_path": "action_result.data.*.group_id",
                    "data_type": "string"
                },
                {
                    "data_path": "action_result.data.*.group_name",
                    "data_type": "string"
                },
                {
                    "data_path": "action_result.data.*.id",
                    "data_type": "string"
                },
                {
                    "data_path": "action_result.data.*.firewall_policy",
                    "data_type": "string"
                },
                {
                    "data_path": "action_result.data.*.firewall_policy.status",
                    "data_type": "string"
                },
                {
                    "data_path": "action_result.data.*.firewall_policy.name",
                    "data_type": "string"
                },
                {
                    "data_path": "action_result.data.*.firewall_policy.url",
                    "data_type": "string",
                    "contains": [
                        "url"
                    ]
                },
                {
                    "data_path": "action_result.data.*.firewall_policy.installed",
                    "data_type": "string"
                },
                {
                    "data_path": "action_result.data.*.firewall_policy.last_checked",
                    "data_type": "string"
                },
                {
                    "data_path": "action_result.data.*.firewall_policy.id",
                    "data_type": "string"
                },
                {
                    "data_path": "action_result.data.*.aws_ec2.ec2_account_id",
                    "data_type": "string"
                },
                {
                    "data_path": "action_result.data.*.aws_ec2.ec2_security_groups",
                    "data_type": "string"
                },
                {
                    "data_path": "action_result.data.*.aws_ec2.ec2_availability_zone",
                    "data_type": "string"
                },
                {
                    "data_path": "action_result.data.*.aws_ec2.ec2_instance_type",
                    "data_type": "string"
                },
                {
                    "data_path": "action_result.data.*.aws_ec2.ec2_instance_id",
                    "data_type": "string",
                    "contains": [
                        "cloudpassagehalo aws instance id"
                    ]
                },
                {
                    "data_path": "action_result.data.*.aws_ec2.ec2_private_ip",
                    "data_type": "string",
                    "contains": [
                        "ip"
                    ]
                },
                {
                    "data_path": "action_result.data.*.aws_ec2.ec2_kernel_id",
                    "data_type": "string"
                },
                {
                    "data_path": "action_result.data.*.aws_ec2.ec2_image_id",
                    "data_type": "string"
                },
                {
                    "data_path": "action_result.data.*.aws_ec2.ec2_region",
                    "data_type": "string"
                },
                {
                    "data_path": "action_result.data.*.proxy",
                    "data_type": "string"
                },
                {
                    "data_path": "action_result.status",
                    "data_type": "string"
                },
                {
                    "data_path": "action_result.message",
                    "data_type": "string"
                },
                {
                    "data_path": "action_result.parameter.username",
                    "data_type": "string",
                    "contains": [
                        "user name"
                    ]
                },
                {
                    "data_path": "action_result.parameter.process_name",
                    "data_type": "string",
                    "contains": [
                        "process name"
                    ]
                },
                {
                    "data_path": "action_result.parameter.package_name",
                    "data_type": "string",
                    "contains": [
                        "cloudpassagehalo package name"
                    ]
                },
                {
                    "data_path": "action_result.parameter.cve_number",
                    "data_type": "string",
                    "contains": [
                        "cloudpassagehalo cve number"
                    ]
                },
                {
                    "data_path": "action_result.summary.total_servers",
                    "data_type": "numeric"
                },
                {
                    "data_path": "summary.total_objects",
                    "data_type": "numeric"
                },
                {
                    "data_path": "summary.total_objects_successful",
                    "data_type": "numeric"
                }
            ],
            "versions": "EQ(*)"
        }
    ]
}<|MERGE_RESOLUTION|>--- conflicted
+++ resolved
@@ -1,1807 +1,24 @@
 {
-<<<<<<< HEAD
-  "appid": "039deb1b-78dc-446f-b499-4430fe5d3db1",
-  "name": "CloudPassage Halo",
-  "description": "This app supports a variety of investigative actions on CloudPassage Halo",
-  "publisher": "Phantom",
-  "package_name": "phantom_cloudpassagehalo",
-  "license": "Copyright (c) Phantom Cyber Corporation 2017",
-  "main_module": "cloudpassagehalo_connector.pyc",
-  "type": "investigative",
-  "app_version": "1.0.8",
-  "utctime_updated": "2018-12-07T02:01:38.000000Z",
-  "product_vendor": "CloudPassage",
-  "product_name": "CloudPassage Halo",
-  "product_version_regex": ".*",
-  "min_phantom_version": "3.0.247",
-  "logo": "cloudpassage-logo.png",
-  "configuration": {
-    "url": {
-      "required": true,
-      "description": "URL (eg: https://api.cloudpassage.com)",
-      "data_type": "string",
-      "order": 0
-    },
-    "client_id": {
-      "required": true,
-      "order": 1,
-      "data_type": "string",
-      "description": "Client ID"
-    },
-    "client_secret": {
-      "required": true,
-      "order": 2,
-      "data_type": "password",
-      "description": "Client secret"
-    }
-  },
-  "actions": [
-    {
-      "action": "test connectivity",
-      "description": "Validate credentials provided for connectivity",
-      "type": "test",
-      "identifier": "test_asset_connectivity",
-      "read_only": true,
-      "parameters": {},
-      "output": [],
-      "versions": "EQ(*)"
-    },
-    {
-      "action": "get system info",
-      "description": "Get information about a server",
-      "verbose": "At least one parameter out of <b>aws_instance_id</b>, <b>ip</b> and <b>hostname</b> is mandatory. When we get multiple servers with same hostname, we will consider first matching server if in case user only provides the hostname in input parameters(aws_instance_id/ip/hostname).",
-      "type": "investigate",
-      "identifier": "get_system_info",
-      "read_only": true,
-      "parameters": {
-        "aws_instance_id": {
-          "description": "AWS instance ID",
-          "order": 0,
-          "data_type": "string",
-          "contains": [
-            "cloudpassagehalo aws instance id"
-          ],
-          "primary": true
-        },
-        "ip": {
-          "description": "IP",
-          "order": 1,
-          "data_type": "string",
-          "contains": [
-            "ip"
-          ],
-          "primary": true
-        },
-        "hostname": {
-          "description": "Hostname",
-          "order": 2,
-          "data_type": "string",
-          "contains": [
-            "host name"
-          ],
-          "primary": true
-        }
-      },
-      "render": {
-        "width": 12,
-        "height": 5,
-        "type": "custom",
-        "view": "cloudpassagehalo_view.display_details",
-        "title": "Get System Information"
-      },
-      "output": [
-        {
-          "data_path": "action_result.data.*.read_only",
-          "data_type": "boolean"
-        },
-        {
-          "data_path": "action_result.data.*.self_verification_failed",
-          "data_type": "boolean"
-        },
-        {
-          "data_path": "action_result.data.*.kernel_machine",
-          "data_type": "string"
-        },
-        {
-          "data_path": "action_result.data.*.state",
-          "data_type": "string"
-        },
-        {
-          "data_path": "action_result.data.*.url",
-          "data_type": "string",
-          "contains": [
-            "url"
-          ]
-        },
-        {
-          "data_path": "action_result.data.*.interfaces.*.netmask",
-          "data_type": "string"
-        },
-        {
-          "data_path": "action_result.data.*.interfaces.*.ip_address",
-          "data_type": "string",
-          "contains": [
-            "ip"
-          ]
-        },
-        {
-          "data_path": "action_result.data.*.interfaces.*.name",
-          "data_type": "string"
-        },
-        {
-          "data_path": "action_result.data.*.interfaces.*.display_name",
-          "data_type": "string"
-        },
-        {
-          "data_path": "action_result.data.*.hostname",
-          "data_type": "string",
-          "contains": [
-            "host name"
-          ]
-        },
-        {
-          "data_path": "action_result.data.*.last_state_change",
-          "data_type": "string"
-        },
-        {
-          "data_path": "action_result.data.*.primary_ip_address",
-          "data_type": "string",
-          "contains": [
-            "ip"
-          ]
-        },
-        {
-          "data_path": "action_result.data.*.connecting_ip_fqdn",
-          "data_type": "string"
-        },
-        {
-          "data_path": "action_result.data.*.daemon_version",
-          "data_type": "string"
-        },
-        {
-          "data_path": "action_result.data.*.platform_version",
-          "data_type": "string"
-        },
-        {
-          "data_path": "action_result.data.*.reported_fqdn",
-          "data_type": "string"
-        },
-        {
-          "data_path": "action_result.data.*.server_label",
-          "data_type": "string"
-        },
-        {
-          "data_path": "action_result.data.*.os_version",
-          "data_type": "string"
-        },
-        {
-          "data_path": "action_result.data.*.platform",
-          "data_type": "string"
-        },
-        {
-          "data_path": "action_result.data.*.connecting_ip_address",
-          "data_type": "string",
-          "contains": [
-            "ip"
-          ]
-        },
-        {
-          "data_path": "action_result.data.*.kernel_name",
-          "data_type": "string"
-        },
-        {
-          "data_path": "action_result.data.*.group_id",
-          "data_type": "string"
-        },
-        {
-          "data_path": "action_result.data.*.group_name",
-          "data_type": "string"
-        },
-        {
-          "data_path": "action_result.data.*.id",
-          "data_type": "string"
-        },
-        {
-          "data_path": "action_result.data.*.firewall_policy",
-          "data_type": "string"
-        },
-        {
-          "data_path": "action_result.data.*.firewall_policy.status",
-          "data_type": "string"
-        },
-        {
-          "data_path": "action_result.data.*.firewall_policy.name",
-          "data_type": "string"
-        },
-        {
-          "data_path": "action_result.data.*.firewall_policy.url",
-          "data_type": "string",
-          "contains": [
-            "url"
-          ]
-        },
-        {
-          "data_path": "action_result.data.*.firewall_policy.installed",
-          "data_type": "string"
-        },
-        {
-          "data_path": "action_result.data.*.firewall_policy.last_checked",
-          "data_type": "string"
-        },
-        {
-          "data_path": "action_result.data.*.firewall_policy.id",
-          "data_type": "string"
-        },
-        {
-          "data_path": "action_result.data.*.aws_ec2.ec2_account_id",
-          "data_type": "string"
-        },
-        {
-          "data_path": "action_result.data.*.aws_ec2.ec2_security_groups",
-          "data_type": "string"
-        },
-        {
-          "data_path": "action_result.data.*.aws_ec2.ec2_availability_zone",
-          "data_type": "string"
-        },
-        {
-          "data_path": "action_result.data.*.aws_ec2.ec2_instance_type",
-          "data_type": "string"
-        },
-        {
-          "data_path": "action_result.data.*.aws_ec2.ec2_instance_id",
-          "data_type": "string",
-          "contains": [
-            "cloudpassagehalo aws instance id"
-          ]
-        },
-        {
-          "data_path": "action_result.data.*.aws_ec2.ec2_private_ip",
-          "data_type": "string",
-          "contains": [
-            "ip"
-          ]
-        },
-        {
-          "data_path": "action_result.data.*.aws_ec2.ec2_kernel_id",
-          "data_type": "string"
-        },
-        {
-          "data_path": "action_result.data.*.aws_ec2.ec2_image_id",
-          "data_type": "string"
-        },
-        {
-          "data_path": "action_result.data.*.aws_ec2.ec2_region",
-          "data_type": "string"
-        },
-        {
-          "data_path": "action_result.data.*.proxy",
-          "data_type": "string"
-        },
-        {
-          "data_path": "action_result.status",
-          "data_type": "string"
-        },
-        {
-          "data_path": "action_result.message",
-          "data_type": "string"
-        },
-        {
-          "data_path": "action_result.parameter.aws_instance_id",
-          "data_type": "string",
-          "contains": [
-            "cloudpassagehalo aws instance id"
-          ]
-        },
-        {
-          "data_path": "action_result.parameter.ip",
-          "data_type": "string",
-          "contains": [
-            "ip"
-          ]
-        },
-        {
-          "data_path": "action_result.parameter.hostname",
-          "data_type": "string",
-          "contains": [
-            "host name"
-          ]
-        },
-        {
-          "data_path": "action_result.summary.reported_fqdn",
-          "data_type": "string"
-        },
-        {
-          "data_path": "action_result.summary.primary_ip_address",
-          "data_type": "string"
-        },
-        {
-          "data_path": "action_result.summary.hostname",
-          "data_type": "string"
-        },
-        {
-          "data_path": "summary.total_objects",
-          "data_type": "numeric"
-        },
-        {
-          "data_path": "summary.total_objects_successful",
-          "data_type": "numeric"
-        }
-      ],
-      "versions": "EQ(*)"
-    },
-    {
-      "action": "list packages",
-      "description": "List all packages on a given server",
-      "verbose": "At least one parameter out of <b>aws_instance_id</b>, <b>ip</b> and <b>hostname</b> is mandatory. When we get multiple servers with same hostname, we will consider first matching server if in case user only provides the hostname in input parameters(aws_instance_id/ip/hostname).",
-      "type": "investigate",
-      "identifier": "list_packages",
-      "read_only": true,
-      "parameters": {
-        "aws_instance_id": {
-          "description": "AWS instance ID",
-          "order": 0,
-          "data_type": "string",
-          "contains": [
-            "cloudpassagehalo aws instance id"
-          ],
-          "primary": true
-        },
-        "ip": {
-          "description": "IP",
-          "order": 1,
-          "data_type": "string",
-          "contains": [
-            "ip"
-          ],
-          "primary": true
-        },
-        "hostname": {
-          "description": "Hostname",
-          "order": 2,
-          "data_type": "string",
-          "contains": [
-            "host name"
-          ],
-          "primary": true
-        }
-      },
-      "render": {
-        "width": 12,
-        "height": 5,
-        "type": "custom",
-        "view": "cloudpassagehalo_view.display_details",
-        "title": "List Packages"
-      },
-      "output": [
-        {
-          "data_path": "action_result.data.*.status",
-          "data_type": "string"
-        },
-        {
-          "data_path": "action_result.data.*.vendor",
-          "data_type": "string"
-        },
-        {
-          "data_path": "action_result.data.*.package_name",
-          "data_type": "string",
-          "contains": [
-            "cloudpassagehalo package name"
-          ]
-        },
-        {
-          "data_path": "action_result.data.*.url",
-          "data_type": "string",
-          "contains": [
-            "url"
-          ]
-        },
-        {
-          "data_path": "action_result.data.*.package_version",
-          "data_type": "string"
-        },
-        {
-          "data_path": "action_result.data.*.cpe",
-          "data_type": "string"
-        },
-        {
-          "data_path": "action_result.data.*.critical",
-          "data_type": "boolean"
-        },
-        {
-          "data_path": "action_result.data.*.cve_entries.*.cve_entry",
-          "data_type": "string",
-          "contains": [
-            "cloudpassagehalo cve number"
-          ]
-        },
-        {
-          "data_path": "action_result.data.*.cve_entries.*.cvss_score",
-          "data_type": "string"
-        },
-        {
-          "data_path": "action_result.data.*.cve_entries.*.suppressed",
-          "data_type": "boolean"
-        },
-        {
-          "data_path": "action_result.data.*.id",
-          "data_type": "string"
-        },
-        {
-          "data_path": "action_result.data.*.install_date",
-          "data_type": "string"
-        },
-        {
-          "data_path": "action_result.status",
-          "data_type": "string"
-        },
-        {
-          "data_path": "action_result.message",
-          "data_type": "string"
-        },
-        {
-          "data_path": "action_result.parameter.aws_instance_id",
-          "data_type": "string",
-          "contains": [
-            "cloudpassagehalo aws instance id"
-          ]
-        },
-        {
-          "data_path": "action_result.parameter.ip",
-          "data_type": "string",
-          "contains": [
-            "ip"
-          ]
-        },
-        {
-          "data_path": "action_result.parameter.hostname",
-          "data_type": "string",
-          "contains": [
-            "host name"
-          ]
-        },
-        {
-          "data_path": "action_result.summary.total_packages",
-          "data_type": "numeric"
-        },
-        {
-          "data_path": "action_result.summary.reported_fqdn",
-          "data_type": "string"
-        },
-        {
-          "data_path": "action_result.summary.primary_ip_address",
-          "data_type": "string"
-        },
-        {
-          "data_path": "action_result.summary.hostname",
-          "data_type": "string"
-        },
-        {
-          "data_path": "summary.total_objects",
-          "data_type": "numeric"
-        },
-        {
-          "data_path": "summary.total_objects_successful",
-          "data_type": "numeric"
-        }
-      ],
-      "versions": "EQ(*)"
-    },
-    {
-      "action": "get package",
-      "description": "Get information about a package",
-      "type": "investigate",
-      "identifier": "get_package",
-      "read_only": true,
-      "parameters": {
-        "package_name": {
-          "required": true,
-          "description": "Package name",
-          "order": 0,
-          "data_type": "string",
-          "contains": [
-            "cloudpassagehalo package name"
-          ],
-          "primary": true
-        }
-      },
-      "render": {
-        "width": 12,
-        "height": 5,
-        "type": "custom",
-        "view": "cloudpassagehalo_view.display_details",
-        "title": "Get Package"
-      },
-      "output": [
-        {
-          "data_path": "action_result.data.*.server_info_primary_ip_address",
-          "data_type": "string",
-          "contains": [
-            "ip"
-          ]
-        },
-        {
-          "data_path": "action_result.data.*.server_info_hostname",
-          "data_type": "string",
-          "contains": [
-            "host name"
-          ]
-        },
-        {
-          "data_path": "action_result.data.*.server_info_id",
-          "data_type": "string"
-        },
-        {
-          "data_path": "action_result.data.*.server_info_ec2_instance_id",
-          "data_type": "string",
-          "contains": [
-            "cloudpassagehalo aws instance id"
-          ]
-        },
-        {
-          "data_path": "action_result.data.*.id",
-          "data_type": "string"
-        },
-        {
-          "data_path": "action_result.data.*.cpe",
-          "data_type": "string"
-        },
-        {
-          "data_path": "action_result.data.*.url",
-          "data_type": "string",
-          "contains": [
-            "url"
-          ]
-        },
-        {
-          "data_path": "action_result.data.*.status",
-          "data_type": "string"
-        },
-        {
-          "data_path": "action_result.data.*.vendor",
-          "data_type": "string"
-        },
-        {
-          "data_path": "action_result.data.*.critical",
-          "data_type": "boolean"
-        },
-        {
-          "data_path": "action_result.data.*.install_date",
-          "data_type": "string"
-        },
-        {
-          "data_path": "action_result.data.*.package_name",
-          "data_type": "string",
-          "contains": [
-            "cloudpassagehalo package name"
-          ]
-        },
-        {
-          "data_path": "action_result.data.*.package_version",
-          "data_type": "string"
-        },
-        {
-          "data_path": "action_result.data.*.cve_entries.*.cve_entry",
-          "data_type": "string",
-          "contains": [
-            "cloudpassagehalo cve number"
-          ]
-        },
-        {
-          "data_path": "action_result.data.*.cve_entries.*.cvss_score",
-          "data_type": "string"
-        },
-        {
-          "data_path": "action_result.data.*.cve_entries.*.suppressed",
-          "data_type": "boolean"
-        },
-        {
-          "data_path": "action_result.status",
-          "data_type": "string"
-        },
-        {
-          "data_path": "action_result.message",
-          "data_type": "string"
-        },
-        {
-          "data_path": "action_result.parameter.package_name",
-          "data_type": "string",
-          "contains": [
-            "cloudpassagehalo package name"
-          ]
-        },
-        {
-          "data_path": "action_result.summary.total_packages",
-          "data_type": "numeric"
-        },
-        {
-          "data_path": "summary.total_objects",
-          "data_type": "numeric"
-        },
-        {
-          "data_path": "summary.total_objects_successful",
-          "data_type": "numeric"
-        }
-      ],
-      "versions": "EQ(*)"
-    },
-    {
-      "action": "list processes",
-      "description": "List all processes on a given server",
-      "verbose": "At least one parameter out of <b>aws_instance_id</b>, <b>ip</b> and <b>hostname</b> is mandatory. When we get multiple servers with same hostname, we will consider first matching server if in case user only provides the hostname in input parameters(aws_instance_id/ip/hostname).",
-      "type": "investigate",
-      "identifier": "list_processes",
-      "read_only": true,
-      "parameters": {
-        "aws_instance_id": {
-          "description": "AWS instance ID",
-          "order": 0,
-          "data_type": "string",
-          "contains": [
-            "cloudpassagehalo aws instance id"
-          ],
-          "primary": true
-        },
-        "ip": {
-          "description": "IP",
-          "order": 1,
-          "data_type": "string",
-          "contains": [
-            "ip"
-          ],
-          "primary": true
-        },
-        "hostname": {
-          "description": "Hostname",
-          "order": 2,
-          "data_type": "string",
-          "contains": [
-            "host name"
-          ],
-          "primary": true
-        }
-      },
-      "render": {
-        "width": 12,
-        "height": 5,
-        "type": "custom",
-        "title": "List Processes",
-        "view": "cloudpassagehalo_view.display_details"
-      },
-      "output": [
-        {
-          "data_path": "action_result.data.*.pid",
-          "data_type": "string",
-          "contains": [
-            "pid"
-          ]
-        },
-        {
-          "data_path": "action_result.data.*.ppid",
-          "data_type": "string",
-          "contains": [
-            "pid"
-          ]
-        },
-        {
-          "data_path": "action_result.data.*.user",
-          "data_type": "string"
-        },
-        {
-          "data_path": "action_result.data.*.state",
-          "data_type": "string"
-        },
-        {
-          "data_path": "action_result.data.*.command",
-          "data_type": "string"
-        },
-        {
-          "data_path": "action_result.data.*.cpu_percent",
-          "data_type": "string"
-        },
-        {
-          "data_path": "action_result.data.*.cpu_usage",
-          "data_type": "string"
-        },
-        {
-          "data_path": "action_result.data.*.memory_usage",
-          "data_type": "string"
-        },
-        {
-          "data_path": "action_result.data.*.process_name",
-          "data_type": "string",
-          "contains": [
-            "process name"
-          ]
-        },
-        {
-          "data_path": "action_result.data.*.memory_percent",
-          "data_type": "string"
-        },
-        {
-          "data_path": "action_result.status",
-          "data_type": "string"
-        },
-        {
-          "data_path": "action_result.message",
-          "data_type": "string"
-        },
-        {
-          "data_path": "action_result.parameter.aws_instance_id",
-          "data_type": "string",
-          "contains": [
-            "cloudpassagehalo aws instance id"
-          ]
-        },
-        {
-          "data_path": "action_result.parameter.ip",
-          "data_type": "string",
-          "contains": [
-            "ip"
-          ]
-        },
-        {
-          "data_path": "action_result.parameter.hostname",
-          "data_type": "string",
-          "contains": [
-            "host name"
-          ]
-        },
-        {
-          "data_path": "action_result.summary.total_processes",
-          "data_type": "numeric"
-        },
-        {
-          "data_path": "action_result.summary.reported_fqdn",
-          "data_type": "string"
-        },
-        {
-          "data_path": "action_result.summary.primary_ip_address",
-          "data_type": "string"
-        },
-        {
-          "data_path": "action_result.summary.hostname",
-          "data_type": "string"
-        },
-        {
-          "data_path": "summary.total_objects",
-          "data_type": "numeric"
-        },
-        {
-          "data_path": "summary.total_objects_successful",
-          "data_type": "numeric"
-        }
-      ],
-      "versions": "EQ(*)"
-    },
-    {
-      "action": "get process",
-      "description": "Get information about a process",
-      "type": "investigate",
-      "identifier": "get_process",
-      "read_only": true,
-      "parameters": {
-        "process_name": {
-          "required": true,
-          "description": "Process name",
-          "order": 0,
-          "data_type": "string",
-          "contains": [
-            "process name"
-          ],
-          "primary": true
-        }
-      },
-      "render": {
-        "width": 12,
-        "height": 5,
-        "type": "custom",
-        "view": "cloudpassagehalo_view.display_details",
-        "title": "Get Process"
-      },
-      "output": [
-        {
-          "data_path": "action_result.data.*.server_info_primary_ip_address",
-          "data_type": "string",
-          "contains": [
-            "ip"
-          ]
-        },
-        {
-          "data_path": "action_result.data.*.server_info_hostname",
-          "data_type": "string",
-          "contains": [
-            "host name"
-          ]
-        },
-        {
-          "data_path": "action_result.data.*.server_info_id",
-          "data_type": "string"
-        },
-        {
-          "data_path": "action_result.data.*.server_info_ec2_instance_id",
-          "data_type": "string",
-          "contains": [
-            "cloudpassagehalo aws instance id"
-          ]
-        },
-        {
-          "data_path": "action_result.data.*.pid",
-          "data_type": "string",
-          "contains": [
-            "pid"
-          ]
-        },
-        {
-          "data_path": "action_result.data.*.ppid",
-          "data_type": "string",
-          "contains": [
-            "pid"
-          ]
-        },
-        {
-          "data_path": "action_result.data.*.user",
-          "data_type": "string"
-        },
-        {
-          "data_path": "action_result.data.*.state",
-          "data_type": "string"
-        },
-        {
-          "data_path": "action_result.data.*.command",
-          "data_type": "string"
-        },
-        {
-          "data_path": "action_result.data.*.cpu_percent",
-          "data_type": "string"
-        },
-        {
-          "data_path": "action_result.data.*.cpu_usage",
-          "data_type": "string"
-        },
-        {
-          "data_path": "action_result.data.*.memory_usage",
-          "data_type": "string"
-        },
-        {
-          "data_path": "action_result.data.*.process_name",
-          "data_type": "string",
-          "contains": [
-            "process name"
-          ]
-        },
-        {
-          "data_path": "action_result.data.*.memory_percent",
-          "data_type": "string"
-        },
-        {
-          "data_path": "action_result.status",
-          "data_type": "string"
-        },
-        {
-          "data_path": "action_result.message",
-          "data_type": "string"
-        },
-        {
-          "data_path": "action_result.parameter.process_name",
-          "data_type": "string",
-          "contains": [
-            "process name"
-          ]
-        },
-        {
-          "data_path": "action_result.summary.total_processes",
-          "data_type": "numeric"
-        },
-        {
-          "data_path": "summary.total_objects",
-          "data_type": "numeric"
-        },
-        {
-          "data_path": "summary.total_objects_successful",
-          "data_type": "numeric"
-        }
-      ],
-      "versions": "EQ(*)"
-    },
-    {
-      "action": "list vulnerabilities",
-      "description": "List all vulnerabilities on a given server",
-      "verbose": "At least one parameter out of <b>aws_instance_id</b>, <b>ip</b> and <b>hostname</b> is mandatory. When we get multiple servers with same hostname, we will consider first matching server if in case user only provides the hostname in input parameters(aws_instance_id/ip/hostname).",
-      "type": "investigate",
-      "identifier": "list_vulnerabilities",
-      "read_only": true,
-      "parameters": {
-        "aws_instance_id": {
-          "description": "AWS instance ID",
-          "data_type": "string",
-          "contains": [
-            "cloudpassagehalo aws instance id"
-          ],
-          "primary": true,
-          "order": 0
-        },
-        "ip": {
-          "description": "IP",
-          "data_type": "string",
-          "contains": [
-            "ip"
-          ],
-          "primary": true,
-          "order": 1
-        },
-        "hostname": {
-          "description": "Hostname",
-          "data_type": "string",
-          "contains": [
-            "host name"
-          ],
-          "primary": true,
-          "order": 2
-        }
-      },
-      "render": {
-        "width": 12,
-        "height": 5,
-        "type": "custom",
-        "title": "List Vulnerabilities",
-        "view": "cloudpassagehalo_view.display_details"
-      },
-      "output": [
-        {
-          "data_path": "action_result.data.*.id",
-          "data_type": "string"
-        },
-        {
-          "data_path": "action_result.data.*.hostname",
-          "data_type": "string",
-          "contains": [
-            "host name"
-          ]
-        },
-        {
-          "data_path": "action_result.data.*.connecting_ip_address",
-          "data_type": "string",
-          "contains": [
-            "ip"
-          ]
-        },
-        {
-          "data_path": "action_result.data.*.state",
-          "data_type": "string"
-        },
-        {
-          "data_path": "action_result.data.*.scan.id",
-          "data_type": "string"
-        },
-        {
-          "data_path": "action_result.data.*.scan.url",
-          "data_type": "string",
-          "contains": [
-            "url"
-          ]
-        },
-        {
-          "data_path": "action_result.data.*.scan.module",
-          "data_type": "string"
-        },
-        {
-          "data_path": "action_result.data.*.scan.status",
-          "data_type": "string"
-        },
-        {
-          "data_path": "action_result.data.*.scan.created_at",
-          "data_type": "string"
-        },
-        {
-          "data_path": "action_result.data.*.scan.completed_at",
-          "data_type": "string"
-        },
-        {
-          "data_path": "action_result.data.*.scan.analysis_started_at",
-          "data_type": "string"
-        },
-        {
-          "data_path": "action_result.data.*.scan.analysis_completed_at",
-          "data_type": "string"
-        },
-        {
-          "data_path": "action_result.data.*.scan.agent_started_at",
-          "data_type": "string"
-        },
-        {
-          "data_path": "action_result.data.*.scan.agent_completed_at",
-          "data_type": "string"
-        },
-        {
-          "data_path": "action_result.data.*.scan.server_id",
-          "data_type": "string"
-        },
-        {
-          "data_path": "action_result.data.*.scan.server_hostname",
-          "data_type": "string",
-          "contains": [
-            "host name"
-          ]
-        },
-        {
-          "data_path": "action_result.data.*.scan.server_url",
-          "data_type": "string",
-          "contains": [
-            "url"
-          ]
-        },
-        {
-          "data_path": "action_result.data.*.scan.critical_findings_count",
-          "data_type": "numeric"
-        },
-        {
-          "data_path": "action_result.data.*.scan.non_critical_findings_count",
-          "data_type": "numeric"
-        },
-        {
-          "data_path": "action_result.data.*.scan.ok_findings_count",
-          "data_type": "numeric"
-        },
-        {
-          "data_path": "action_result.data.*.scan.findings.*.id",
-          "data_type": "string"
-        },
-        {
-          "data_path": "action_result.data.*.scan.findings.*.url",
-          "data_type": "string",
-          "contains": [
-            "url"
-          ]
-        },
-        {
-          "data_path": "action_result.data.*.scan.findings.*.package_name",
-          "data_type": "string",
-          "contains": [
-            "cloudpassagehalo package name"
-          ]
-        },
-        {
-          "data_path": "action_result.data.*.scan.findings.*.package_version",
-          "data_type": "string"
-        },
-        {
-          "data_path": "action_result.data.*.scan.findings.*.critical",
-          "data_type": "boolean"
-        },
-        {
-          "data_path": "action_result.data.*.scan.findings.*.status",
-          "data_type": "string"
-        },
-        {
-          "data_path": "action_result.data.*.scan.findings.*.cve_entries.*.cve_entry",
-          "data_type": "string",
-          "contains": [
-            "cloudpassagehalo cve number"
-          ]
-        },
-        {
-          "data_path": "action_result.data.*.scan.findings.*.cve_entries.*.cvss_score",
-          "data_type": "numeric"
-        },
-        {
-          "data_path": "action_result.data.*.scan.findings.*.cve_entries.*.suppressed",
-          "data_type": "boolean"
-        },
-        {
-          "data_path": "action_result.data.*.scan.findings.*.cpe",
-          "data_type": "string"
-        },
-        {
-          "data_path": "action_result.data.*.scan.findings.*.vendor",
-          "data_type": "string"
-        },
-        {
-          "data_path": "action_result.status",
-          "data_type": "string"
-        },
-        {
-          "data_path": "action_result.message",
-          "data_type": "string"
-        },
-        {
-          "data_path": "action_result.parameter.aws_instance_id",
-          "data_type": "string",
-          "contains": [
-            "cloudpassagehalo aws instance id"
-          ]
-        },
-        {
-          "data_path": "action_result.parameter.ip",
-          "data_type": "string",
-          "contains": [
-            "ip"
-          ]
-        },
-        {
-          "data_path": "action_result.parameter.hostname",
-          "data_type": "string",
-          "contains": [
-            "host name"
-          ]
-        },
-        {
-          "data_path": "action_result.summary.critical_packages_count",
-          "data_type": "numeric"
-        },
-        {
-          "data_path": "action_result.summary.non_critical_packages_count",
-          "data_type": "numeric"
-        },
-        {
-          "data_path": "action_result.summary.ok_packages_count",
-          "data_type": "numeric"
-        },
-        {
-          "data_path": "action_result.summary.reported_fqdn",
-          "data_type": "string"
-        },
-        {
-          "data_path": "action_result.summary.primary_ip_address",
-          "data_type": "string"
-        },
-        {
-          "data_path": "action_result.summary.hostname",
-          "data_type": "string"
-        },
-        {
-          "data_path": "summary.total_objects",
-          "data_type": "numeric"
-        },
-        {
-          "data_path": "summary.total_objects_successful",
-          "data_type": "numeric"
-        }
-      ],
-      "versions": "EQ(*)"
-    },
-    {
-      "action": "get vulnerability",
-      "description": "Get information about a vulnerability",
-      "type": "investigate",
-      "identifier": "get_vulnerability",
-      "read_only": true,
-      "parameters": {
-        "cve_number": {
-          "required": true,
-          "description": "Common Vulnerability and Exposure number",
-          "data_type": "string",
-          "contains": [
-            "cloudpassagehalo cve number"
-          ],
-          "primary": true,
-          "order": 0
-        }
-      },
-      "render": {
-        "width": 12,
-        "height": 5,
-        "type": "custom",
-        "view": "cloudpassagehalo_view.display_details",
-        "title": "Get Vulnerability"
-      },
-      "output": [
-        {
-          "data_path": "action_result.data.*.server_info_primary_ip_address",
-          "data_type": "string",
-          "contains": [
-            "ip"
-          ]
-        },
-        {
-          "data_path": "action_result.data.*.server_info_hostname",
-          "data_type": "string",
-          "contains": [
-            "host name"
-          ]
-        },
-        {
-          "data_path": "action_result.data.*.server_info_id",
-          "data_type": "string"
-        },
-        {
-          "data_path": "action_result.data.*.server_info_ec2_instance_id",
-          "data_type": "string",
-          "contains": [
-            "cloudpassagehalo aws instance id"
-          ]
-        },
-        {
-          "data_path": "action_result.data.*.id",
-          "data_type": "string"
-        },
-        {
-          "data_path": "action_result.data.*.hostname",
-          "data_type": "string",
-          "contains": [
-            "host name"
-          ]
-        },
-        {
-          "data_path": "action_result.data.*.connecting_ip_address",
-          "data_type": "string",
-          "contains": [
-            "ip"
-          ]
-        },
-        {
-          "data_path": "action_result.data.*.state",
-          "data_type": "string"
-        },
-        {
-          "data_path": "action_result.data.*.scan.id",
-          "data_type": "string"
-        },
-        {
-          "data_path": "action_result.data.*.scan.url",
-          "data_type": "string",
-          "contains": [
-            "url"
-          ]
-        },
-        {
-          "data_path": "action_result.data.*.scan.module",
-          "data_type": "string"
-        },
-        {
-          "data_path": "action_result.data.*.scan.status",
-          "data_type": "string"
-        },
-        {
-          "data_path": "action_result.data.*.scan.findings.*.id",
-          "data_type": "string"
-        },
-        {
-          "data_path": "action_result.data.*.scan.findings.*.cpe",
-          "data_type": "string"
-        },
-        {
-          "data_path": "action_result.data.*.scan.findings.*.url",
-          "data_type": "string",
-          "contains": [
-            "url"
-          ]
-        },
-        {
-          "data_path": "action_result.data.*.scan.findings.*.status",
-          "data_type": "string"
-        },
-        {
-          "data_path": "action_result.data.*.scan.findings.*.vendor",
-          "data_type": "string"
-        },
-        {
-          "data_path": "action_result.data.*.scan.findings.*.critical",
-          "data_type": "boolean"
-        },
-        {
-          "data_path": "action_result.data.*.scan.findings.*.cve_entries.*.cve_entry",
-          "data_type": "string",
-          "contains": [
-            "cloudpassagehalo cve number"
-          ]
-        },
-        {
-          "data_path": "action_result.data.*.scan.findings.*.cve_entries.*.cvss_score",
-          "data_type": "numeric"
-        },
-        {
-          "data_path": "action_result.data.*.scan.findings.*.cve_entries.*.suppressed",
-          "data_type": "boolean"
-        },
-        {
-          "data_path": "action_result.data.*.scan.findings.*.package_name",
-          "data_type": "string",
-          "contains": [
-            "cloudpassagehalo package name"
-          ]
-        },
-        {
-          "data_path": "action_result.data.*.scan.findings.*.package_version",
-          "data_type": "string"
-        },
-        {
-          "data_path": "action_result.data.*.scan.findings.*.install_date",
-          "data_type": "string"
-        },
-        {
-          "data_path": "action_result.data.*.scan.server_id",
-          "data_type": "string"
-        },
-        {
-          "data_path": "action_result.data.*.scan.created_at",
-          "data_type": "string"
-        },
-        {
-          "data_path": "action_result.data.*.scan.server_url",
-          "data_type": "string",
-          "contains": [
-            "url"
-          ]
-        },
-        {
-          "data_path": "action_result.data.*.scan.completed_at",
-          "data_type": "string"
-        },
-        {
-          "data_path": "action_result.data.*.scan.server_hostname",
-          "data_type": "string",
-          "contains": [
-            "host name"
-          ]
-        },
-        {
-          "data_path": "action_result.data.*.scan.agent_started_at",
-          "data_type": "string"
-        },
-        {
-          "data_path": "action_result.data.*.scan.ok_findings_count",
-          "data_type": "numeric"
-        },
-        {
-          "data_path": "action_result.data.*.scan.agent_completed_at",
-          "data_type": "string"
-        },
-        {
-          "data_path": "action_result.data.*.scan.analysis_started_at",
-          "data_type": "string"
-        },
-        {
-          "data_path": "action_result.data.*.scan.analysis_completed_at",
-          "data_type": "string"
-        },
-        {
-          "data_path": "action_result.data.*.scan.critical_findings_count",
-          "data_type": "numeric"
-        },
-        {
-          "data_path": "action_result.data.*.scan.non_critical_findings_count",
-          "data_type": "numeric"
-        },
-        {
-          "data_path": "action_result.status",
-          "data_type": "string"
-        },
-        {
-          "data_path": "action_result.message",
-          "data_type": "string"
-        },
-        {
-          "data_path": "action_result.parameter.cve_number",
-          "data_type": "string",
-          "contains": [
-            "cloudpassagehalo cve number"
-          ]
-        },
-        {
-          "data_path": "action_result.summary.total_servers",
-          "data_type": "numeric"
-        },
-        {
-          "data_path": "action_result.summary.total_critical_findings_count",
-          "data_type": "numeric"
-        },
-        {
-          "data_path": "action_result.summary.total_non_critical_findings_count",
-          "data_type": "numeric"
-        },
-        {
-          "data_path": "summary.total_objects",
-          "data_type": "numeric"
-        },
-        {
-          "data_path": "summary.total_objects_successful",
-          "data_type": "numeric"
-        }
-      ],
-      "versions": "EQ(*)"
-    },
-    {
-      "action": "list users",
-      "description": "List all users on a given server",
-      "verbose": "At least one parameter out of <b>aws_instance_id</b>, <b>ip</b> and <b>hostname</b> is mandatory. When we get multiple servers with same hostname, we will consider first matching server if in case user only provides the hostname in input parameters(aws_instance_id/ip/hostname).",
-      "type": "investigate",
-      "identifier": "list_users",
-      "read_only": true,
-      "parameters": {
-        "aws_instance_id": {
-          "description": "AWS instance ID",
-          "order": 0,
-          "data_type": "string",
-          "contains": [
-            "cloudpassagehalo aws instance id"
-          ],
-          "primary": true
-        },
-        "ip": {
-          "description": "IP",
-          "order": 1,
-          "data_type": "string",
-          "contains": [
-            "ip"
-          ],
-          "primary": true
-        },
-        "hostname": {
-          "description": "Hostname",
-          "order": 2,
-          "data_type": "string",
-          "contains": [
-            "host name"
-          ],
-          "primary": true
-        }
-      },
-      "render": {
-        "width": 12,
-        "height": 5,
-        "type": "custom",
-        "title": "List Users",
-        "view": "cloudpassagehalo_view.display_details"
-      },
-      "output": [
-        {
-          "data_path": "action_result.data.*.gid",
-          "data_type": "string"
-        },
-        {
-          "data_path": "action_result.data.*.uid",
-          "data_type": "string"
-        },
-        {
-          "data_path": "action_result.data.*.sid",
-          "data_type": "string"
-        },
-        {
-          "data_path": "action_result.data.*.url",
-          "data_type": "string",
-          "contains": [
-            "url"
-          ]
-        },
-        {
-          "data_path": "action_result.data.*.home",
-          "data_type": "string"
-        },
-        {
-          "data_path": "action_result.data.*.admin",
-          "data_type": "boolean"
-        },
-        {
-          "data_path": "action_result.data.*.shell",
-          "data_type": "string"
-        },
-        {
-          "data_path": "action_result.data.*.active",
-          "data_type": "boolean"
-        },
-        {
-          "data_path": "action_result.data.*.comment",
-          "data_type": "string"
-        },
-        {
-          "data_path": "action_result.data.*.locked",
-          "data_type": "boolean"
-        },
-        {
-          "data_path": "action_result.data.*.os_type",
-          "data_type": "string"
-        },
-        {
-          "data_path": "action_result.data.*.group_id",
-          "data_type": "string"
-        },
-        {
-          "data_path": "action_result.data.*.username",
-          "data_type": "string",
-          "contains": [
-            "user name"
-          ]
-        },
-        {
-          "data_path": "action_result.data.*.server_id",
-          "data_type": "string"
-        },
-        {
-          "data_path": "action_result.data.*.server_name",
-          "data_type": "string",
-          "contains": [
-            "host name"
-          ]
-        },
-        {
-          "data_path": "action_result.data.*.server_label",
-          "data_type": "string"
-        },
-        {
-          "data_path": "action_result.data.*.last_login_at",
-          "data_type": "string"
-        },
-        {
-          "data_path": "action_result.status",
-          "data_type": "string"
-        },
-        {
-          "data_path": "action_result.message",
-          "data_type": "string"
-        },
-        {
-          "data_path": "action_result.parameter.aws_instance_id",
-          "data_type": "string",
-          "contains": [
-            "cloudpassagehalo aws instance id"
-          ]
-        },
-        {
-          "data_path": "action_result.parameter.ip",
-          "data_type": "string",
-          "contains": [
-            "ip"
-          ]
-        },
-        {
-          "data_path": "action_result.parameter.hostname",
-          "data_type": "string",
-          "contains": [
-            "host name"
-          ]
-        },
-        {
-          "data_path": "action_result.summary.total_users",
-          "data_type": "numeric"
-        },
-        {
-          "data_path": "action_result.summary.reported_fqdn",
-          "data_type": "string"
-        },
-        {
-          "data_path": "action_result.summary.primary_ip_address",
-          "data_type": "string"
-        },
-        {
-          "data_path": "action_result.summary.hostname",
-          "data_type": "string"
-        },
-        {
-          "data_path": "summary.total_objects",
-          "data_type": "numeric"
-        },
-        {
-          "data_path": "summary.total_objects_successful",
-          "data_type": "numeric"
-        }
-      ],
-      "versions": "EQ(*)"
-    },
-    {
-      "action": "get user",
-      "description": "Get information about a user",
-      "type": "investigate",
-      "identifier": "get_user",
-      "read_only": true,
-      "parameters": {
-        "username": {
-          "required": true,
-          "description": "Username",
-          "order": 0,
-          "data_type": "string",
-          "contains": [
-            "user name"
-          ],
-          "primary": true
-        }
-      },
-      "render": {
-        "width": 12,
-        "height": 5,
-        "type": "custom",
-        "view": "cloudpassagehalo_view.display_details",
-        "title": "Get User"
-      },
-      "output": [
-        {
-          "data_path": "action_result.data.*.server_info_primary_ip_address",
-          "data_type": "string",
-          "contains": [
-            "ip"
-          ]
-        },
-        {
-          "data_path": "action_result.data.*.server_info_hostname",
-          "data_type": "string",
-          "contains": [
-            "host name"
-          ]
-        },
-        {
-          "data_path": "action_result.data.*.server_info_id",
-          "data_type": "string"
-        },
-        {
-          "data_path": "action_result.data.*.server_info_ec2_instance_id",
-          "data_type": "string",
-          "contains": [
-            "cloudpassagehalo aws instance id"
-          ]
-        },
-        {
-          "data_path": "action_result.data.*.account.gid",
-          "data_type": "string"
-        },
-        {
-          "data_path": "action_result.data.*.account.uid",
-          "data_type": "string"
-        },
-        {
-          "data_path": "action_result.data.*.account.sid",
-          "data_type": "string"
-        },
-        {
-          "data_path": "action_result.data.*.account.url",
-          "data_type": "string",
-          "contains": [
-            "url"
-          ]
-        },
-        {
-          "data_path": "action_result.data.*.account.home",
-          "data_type": "string"
-        },
-        {
-          "data_path": "action_result.data.*.account.admin",
-          "data_type": "boolean"
-        },
-        {
-          "data_path": "action_result.data.*.account.shell",
-          "data_type": "string"
-        },
-        {
-          "data_path": "action_result.data.*.account.active",
-          "data_type": "boolean"
-        },
-        {
-          "data_path": "action_result.data.*.account.groups",
-          "data_type": "string"
-        },
-        {
-          "data_path": "action_result.data.*.account.comment",
-          "data_type": "string"
-        },
-        {
-          "data_path": "action_result.data.*.account.locked",
-          "data_type": "boolean"
-        },
-        {
-          "data_path": "action_result.data.*.account.ssh_acl",
-          "data_type": "string"
-        },
-        {
-          "data_path": "action_result.data.*.account.username",
-          "data_type": "string",
-          "contains": [
-            "user name"
-          ]
-        },
-        {
-          "data_path": "action_result.data.*.account.full_name",
-          "data_type": "string"
-        },
-        {
-          "data_path": "action_result.data.*.account.home_exists",
-          "data_type": "boolean"
-        },
-        {
-          "data_path": "action_result.data.*.account.password_required",
-          "data_type": "boolean"
-        },
-        {
-          "data_path": "action_result.data.*.account.password_changeable",
-          "data_type": "boolean"
-        },
-        {
-          "data_path": "action_result.data.*.account.sudo_access",
-          "data_type": "string"
-        },
-        {
-          "data_path": "action_result.data.*.account.sudo_access.*.as_user.*",
-          "data_type": "string"
-        },
-        {
-          "data_path": "action_result.data.*.account.last_login_at",
-          "data_type": "string"
-        },
-        {
-          "data_path": "action_result.data.*.account.last_login_from",
-          "data_type": "string"
-        },
-        {
-          "data_path": "action_result.data.*.account.days_since_disabled",
-          "data_type": "numeric"
-        },
-        {
-          "data_path": "action_result.data.*.account.last_password_change",
-          "data_type": "string"
-        },
-        {
-          "data_path": "action_result.data.*.account.expires",
-          "data_type": "string"
-        },
-        {
-          "data_path": "action_result.data.*.account.disabled_after_days_inactive",
-          "data_type": "numeric"
-        },
-        {
-          "data_path": "action_result.data.*.account.days_warn_before_password_expiration",
-          "data_type": "numeric"
-        },
-        {
-          "data_path": "action_result.data.*.account.maximum_days_between_password_changes",
-          "data_type": "numeric"
-        },
-        {
-          "data_path": "action_result.data.*.account.minimum_days_between_password_changes",
-          "data_type": "numeric"
-        },
-        {
-          "data_path": "action_result.data.*.account.password_expires",
-          "data_type": "string"
-        },
-        {
-          "data_path": "action_result.data.*.account.password_expired",
-          "data_type": "boolean"
-        },
-        {
-          "data_path": "action_result.data.*.account.ssh_authorized_keys",
-          "data_type": "string"
-        },
-        {
-          "data_path": "action_result.status",
-          "data_type": "string"
-        },
-        {
-          "data_path": "action_result.message",
-          "data_type": "string"
-        },
-        {
-          "data_path": "action_result.parameter.username",
-          "data_type": "string",
-          "contains": [
-            "user name"
-          ]
-        },
-        {
-          "data_path": "action_result.summary.total_users",
-          "data_type": "numeric"
-        },
-        {
-          "data_path": "summary.total_objects",
-          "data_type": "numeric"
-        },
-        {
-          "data_path": "summary.total_objects_successful",
-          "data_type": "numeric"
-=======
     "appid": "039deb1b-78dc-446f-b499-4430fe5d3db1",
     "name": "CloudPassage Halo",
     "description": "This app supports a variety of investigative actions on CloudPassage Halo",
-    "publisher": "Phantom",
+    "publisher": "Splunk",
     "package_name": "phantom_cloudpassagehalo",
-    "license": "Copyright (c) Phantom Cyber Corporation, 2017-2018",
-    "main_module": "cloudpassagehalo_connector.pyc",
+    "license": "Copyright (c) 2017-2021 Splunk Inc.",
+    "main_module": "cloudpassagehalo_connector.py",
     "type": "investigative",
-    "app_version": "1.0.8",
+    "app_version": "2.0.0",
     "utctime_updated": "2018-02-12T20:31:46.000000Z",
     "product_vendor": "CloudPassage",
     "product_name": "CloudPassage Halo",
     "product_version_regex": ".*",
-    "min_phantom_version": "3.0.247",
+    "min_phantom_version": "4.9.39220",
     "logo": "logo_cloudpassage.svg",
     "logo_dark": "logo_cloudpassage_dark.svg",
+    "python_version": "3",
+    "latest_tested_versions": [
+        "On cloud, tested on 12th Aug 2021"
+    ],
     "configuration": {
         "url": {
             "required": true,
@@ -1820,7 +37,6 @@
             "order": 2,
             "data_type": "password",
             "description": "Client secret"
->>>>>>> b3267005
         }
     },
     "actions": [
